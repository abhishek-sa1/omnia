--- conflicted
+++ resolved
@@ -20,11 +20,7 @@
     - name: Set dynamic run tags including 'provision'
       when: not config_file_status | default(false) | bool
       ansible.builtin.set_fact:
-<<<<<<< HEAD
-        omnia_run_tags: "{{ (ansible_run_tags | default([]) + ['provision']) + ['slurm'] + ['slurm_custom'] | unique }}"
-=======
-        omnia_run_tags: "{{ (ansible_run_tags | default([]) + ['provision', 'slurm', 'security']) | unique }}"
->>>>>>> 6c051eab
+        omnia_run_tags: "{{ (ansible_run_tags | default([]) + ['provision']) + ['slurm'] + ['slurm_custom'] + ['security'] | unique }}"
         cacheable: true
 
 - name: Invoke validate_config.yml to perform L1 and L2 validations
