# Copyright 2025 Dell Inc. or its subsidiaries. All Rights Reserved.
#
# Licensed under the Apache License, Version 2.0 (the "License");
# you may not use this file except in compliance with the License.
# You may obtain a copy of the License at
#
#     http://www.apache.org/licenses/LICENSE-2.0
#
# Unless required by applicable law or agreed to in writing, software
# distributed under the License is distributed on an "AS IS" BASIS,
# WITHOUT WARRANTIES OR CONDITIONS OF ANY KIND, either express or implied.
# See the License for the specific language governing permissions and
# limitations under the License.
---

- name: Determine xCAT group string for postscript modification
  ansible.builtin.set_fact:
    sn_oim_group_list: >-
      {{
        [ 'oim_ha_node' if omnia_oim_status | bool else '',
          'service_node' if service_node_status | bool else '' ]
        | select('!=', '') | list
      }}

- name: Set xcat_target_groups as comma-separated string
  ansible.builtin.set_fact:
    service_oim_groups: "{{ sn_oim_group_list | join(',') }}"

- name: Create a list of unique roles
  ansible.builtin.set_fact:
<<<<<<< HEAD
    all_roles: "{{ ((all_roles | default([])) + ((item | default('')).split(',') | map('trim') | list)) | unique }}"
=======
    all_roles: "{{ (all_roles | default([])) + ((item | default('') | string).split(',') | map('trim') | list) }}"
>>>>>>> 2478b205
  loop: "{{ discovered_nodes | map(attribute='role') | select('defined') | list }}"
  when: item | length > 0

- name: Fetch list of unique supported roles
  ansible.builtin.set_fact:
    fetch_k8s_service_roles: "{{ all_roles | unique | select('in', k8s_service_cluster_roles) | list }}"

- name: Set xcat_target_groups for k8s service cluster as comma-separated string
  ansible.builtin.set_fact:
    k8s_service_groups: "{{ fetch_k8s_service_roles | join(',') }}"

- name: Configure postbootscripts
  ansible.builtin.command: "{{ xcat_path }}/chdef all postbootscripts=\"otherpkgs\""
  changed_when: true

- name: Configure postbootscripts
  ansible.builtin.command: >
    {{ xcat_path }}/chdef all -p
    postbootscripts="omnia_nic_autoconnect,confignetwork -s,omnia_hostname"
  changed_when: true

- name: Copy PCS postboot script to postscripts
  ansible.builtin.template:
    src: "{{ item.src }}"
    dest: "{{ item.dest }}"
    mode: "{{ item.mode }}"
  with_items: "{{ pcs_postbootscript_path }}"
  when: enable_oim_ha

- name: Copy service node postboot script to postscripts
  ansible.builtin.template:
    src: "{{ item.src }}"
    dest: "{{ item.dest }}"
    mode: "{{ item.mode }}"
  with_items: "{{ service_node_postbootscript_path }}"
  when: service_role_required

- name: Copy k8s service cluster postboot script to postscripts
  ansible.builtin.template:
    src: "{{ item.src }}"
    dest: "{{ item.dest }}"
    mode: "{{ item.mode }}"
  with_items: "{{ k8s_service_cluster_postbootscript_path }}"
  when: fetch_k8s_service_roles | length > 0

- name: Copy allow firewall postboot script to postscripts
  ansible.builtin.template:
    src: "{{ item.src }}"
    dest: "{{ item.dest }}"
    mode: "{{ item.mode }}"
  with_items: "{{ allow_firewall_postbootscript_path }}"
  when: service_oim_groups != ''

- name: Configure pcs container setup postbootscripts
  ansible.builtin.command: "{{ xcat_path }}/chdef oim_ha_node -p postbootscripts=\"omnia_oim_ha_node_postboot\""
  changed_when: true
  when: omnia_oim_status

- name: Configure service node postboot script to postscripts
  ansible.builtin.command: "{{ xcat_path }}/chdef service_node -p postbootscripts=\"omnia_service_node_postboot\""
  changed_when: true
  when: service_node_status

- name: Configure firewalld setup postbootscripts on service or OIM Ha node
  ansible.builtin.command: "{{ xcat_path }}/chdef {{ service_oim_groups }} -p postbootscripts=\"omnia_allow_firewall_ports\""
  changed_when: true
  when: service_oim_groups != ''

- name: Configure k8s service cluster postboot script to postscripts
  ansible.builtin.command: "{{ xcat_path }}/chdef {{ k8s_service_groups }} -p postbootscripts=\"omnia_k8s_service_cluster_postboot\""
  changed_when: true
  when: k8s_service_groups != ''<|MERGE_RESOLUTION|>--- conflicted
+++ resolved
@@ -28,11 +28,7 @@
 
 - name: Create a list of unique roles
   ansible.builtin.set_fact:
-<<<<<<< HEAD
-    all_roles: "{{ ((all_roles | default([])) + ((item | default('')).split(',') | map('trim') | list)) | unique }}"
-=======
     all_roles: "{{ (all_roles | default([])) + ((item | default('') | string).split(',') | map('trim') | list) }}"
->>>>>>> 2478b205
   loop: "{{ discovered_nodes | map(attribute='role') | select('defined') | list }}"
   when: item | length > 0
 
