# Copyright 2025 Dell Inc. or its subsidiaries. All Rights Reserved.
#
# Licensed under the Apache License, Version 2.0 (the "License");
# you may not use this file except in compliance with the License.
# You may obtain a copy of the License at
#
#     http://www.apache.org/licenses/LICENSE-2.0
#
# Unless required by applicable law or agreed to in writing, software
# distributed under the License is distributed on an "AS IS" BASIS,
# WITHOUT WARRANTIES OR CONDITIONS OF ANY KIND, either express or implied.
# See the License for the specific language governing permissions and
# limitations under the License.
---

- name: Create a list of discovered groups
  ansible.builtin.set_fact:
<<<<<<< HEAD
    discovered_groups: "{{ ((discovered_groups | default([])) + ((item | default('')).split(',') | map('trim') | list)) | unique }}"
=======
    discovered_groups: "{{ (discovered_groups | default([])) + ((item | default('') | string).split(',') | map('trim') | list) }}"
>>>>>>> 2478b205
  loop: "{{ discovered_nodes | map(attribute='group_name') | list }}"

- name: Fetch list of unique groups from discovered groups
  ansible.builtin.set_fact:
    unique_groups: "{{ discovered_groups | unique }}"

- name: Collect all RPM package groups that are discovered into a list
  ansible.builtin.set_fact:
    fetch_rpm_package_groups: >-
      {{
        group_to_additional_sw_package_map
        | dict2items
        | selectattr('key', 'in', unique_groups)
        | selectattr('value', 'defined')
        | selectattr('value', 'contains', 'rpm')
        | map(attribute='key')
        | list
      }}

- name: Generate postscripts for groups in fetch_rpm_package_groups
  ansible.builtin.template:
    src: "{{ grp_additional_software_template_path }}"
    dest: "{{ grp_additional_software_postscripts_dest_path }}"
    mode: "{{ file_permissions }}"
  loop: "{{ fetch_rpm_package_groups }}"
  vars:
    group_name: "{{ item }}"
    packages: >-
      {{ group_to_additional_sw_package_map[item].rpm | default([]) }}

- name: Apply additional software postscripts to xCAT groups
  block:
    - name: Apply postscripts to xCAT groups
      ansible.builtin.command:
        cmd: "{{ xcat_path }}/chdef {{ item }} -p postscripts=omnia_additional_softwares_{{ item }}"
      loop: "{{ fetch_rpm_package_groups }}"
      changed_when: true
  rescue:
    - name: Warn about missing group
      ansible.builtin.debug:
        msg: "{{ group_with_add_sw_not_found_msg }}"<|MERGE_RESOLUTION|>--- conflicted
+++ resolved
@@ -15,11 +15,7 @@
 
 - name: Create a list of discovered groups
   ansible.builtin.set_fact:
-<<<<<<< HEAD
-    discovered_groups: "{{ ((discovered_groups | default([])) + ((item | default('')).split(',') | map('trim') | list)) | unique }}"
-=======
     discovered_groups: "{{ (discovered_groups | default([])) + ((item | default('') | string).split(',') | map('trim') | list) }}"
->>>>>>> 2478b205
   loop: "{{ discovered_nodes | map(attribute='group_name') | list }}"
 
 - name: Fetch list of unique groups from discovered groups
