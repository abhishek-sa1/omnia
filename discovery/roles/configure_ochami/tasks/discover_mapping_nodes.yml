--- conflicted
+++ resolved
@@ -38,25 +38,20 @@
       vars:
         nodes: "{{ hostvars['localhost']['read_mapping_file']['dict'] | dict2items }}"
 
-<<<<<<< HEAD
-- name: Create telemetry directory
-  ansible.builtin.file:
-    path: "{{ telemetry_share_path }}"
-    state: directory
-    mode: "{{ hostvars['localhost']['dir_permissions_755'] }}"
+    - name: Create telemetry directory
+      ansible.builtin.file:
+        path: "{{ telemetry_share_path }}"
+        state: directory
+        mode: "{{ hostvars['localhost']['dir_permissions_755'] }}"
 
-- name: Load BMC-group data file
-  ansible.builtin.template:
-    src: "{{ bmc_group_data_template }}"
-    dest: "{{ bmc_group_data_file }}"
-    mode: "{{ hostvars['localhost']['file_permissions_644'] }}"
-  vars:
-    nodes: "{{ hostvars['localhost']['read_mapping_file']['dict'] | dict2items }}"
+    - name: Load BMC-group data file
+      ansible.builtin.template:
+        src: "{{ bmc_group_data_template }}"
+        dest: "{{ bmc_group_data_file }}"
+        mode: "{{ hostvars['localhost']['file_permissions_644'] }}"
+      vars:
+        nodes: "{{ hostvars['localhost']['read_mapping_file']['dict'] | dict2items }}"
 
-- name: Discover ochami nodes
-  block:
-=======
->>>>>>> 05abb282
     - name: Discover ochami nodes
       block:
         - name: Discover ochami nodes
