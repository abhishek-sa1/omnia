- name: {{ functional_group_name }}
  description: "{{ functional_group_name }}"

  file:
    encoding: plain
    content: |
      ## template: jinja
      #cloud-config
      merge_how:
      - name: list
        settings: [append]
      - name: dict
        settings: [no_replace, recurse_list]

      users:
        - name: root
          ssh_authorized_keys: "{{ read_ssh_key.stdout }}"
      disable_root: false

      write_files:
        - path: /usr/local/bin/set-hostname-by-mac.sh
          permissions: '{{ file_mode_755 }}'
          content: |
            #!/bin/bash
            # Autogenerated hostname & IP setter based on NIC MAC
            DOMAIN_NAME={{ hostvars['localhost']['domain_name'] }}
            for IFACE in /sys/class/net/*; do
                MAC=$(cat $IFACE/address | tr '[:upper:]' '[:lower:]')
                case $MAC in
                {% for node in nodes %}
                {{ node.interfaces[0].mac_addr | lower }}) HOST={{ node.name }} IP={{ node.interfaces[0].ip_addrs[0].ip_addr }} ;;
                {% endfor %}
                esac
            done

            if [ -n "$HOST" ]; then
                if ! grep -q "$HOST" /etc/hosts; then
                    echo "$IP $HOST.$DOMAIN_NAME" >> /etc/hosts
                fi
                hostnamectl set-hostname "$HOST.$DOMAIN_NAME"
                sysctl kernel.hostname=$HOST.$DOMAIN_NAME
            fi

            echo 'root:{{ hostvars['localhost']['provision_password'] }}' | chpasswd
            timedatectl set-timezone {{ hostvars['localhost']['timezone'] }}
            sed -i 's/^#PermitRootLogin.*/PermitRootLogin yes/' /etc/ssh/sshd_config
            sed -i 's/^#PasswordAuthentication.*/PasswordAuthentication yes/' /etc/ssh/sshd_config
            sed -i 's/^PasswordAuthentication.*/PasswordAuthentication yes/' /etc/ssh/sshd_config.d/50-cloud-init.conf
            systemctl restart sshd

{% if hostvars['localhost']['openldap_support'] %}
        - path: /etc/sssd/sssd.conf
          owner: root:root
          permissions: '0600'
          content: |
            {{ lookup('template', 'templates/openldap/sssd.conf.j2') | indent(6) }}

        - path: /usr/local/bin/update_ldap_conf.sh
          owner: root:root
          permissions: '0755'
          content: |
            {{ lookup('template', 'templates/openldap/update_ldap_conf.sh.j2') | indent(12) }}
{% endif %}

        - path: /etc/hosts
          append: true
          content: |
{% for key in ip_name_map | sort %}
            {{ ip_name_map[key] }} {{ key }}
{% endfor %}

        - path: /root/init_slurm_db.sql
          permissions: '{{ file_mode_600 }}'
          content: |
            SELECT VERSION();
            SHOW DATABASES;

            CREATE DATABASE slurm_acct_db;
            CREATE USER 'slurm'@'%' IDENTIFIED BY '{{ hostvars['localhost']['slurm_db_password'] }}';
            GRANT ALL PRIVILEGES ON slurm_acct_db.* TO 'slurm'@'%';
            FLUSH PRIVILEGES;

      runcmd:
         - /usr/local/bin/set-hostname-by-mac.sh
         - useradd -mG wheel -p '$6$VHdSKZNm$O3iFYmRiaFQCemQJjhfrpqqV7DdHBi5YpY6Aq06JSQpABPw.3d8PQ8bNY9NuZSmDv7IL/TsrhRJ6btkgKaonT.' testuser
<<<<<<< HEAD
         - groupadd -r {{ slurm_group_name }}
         - useradd -r -g {{ slurm_group_name }} -d {{ home_dir }} -s /sbin/nologin {{ user }}

=======
         - groupadd -r slurm
         - useradd -r -g slurm -d /var/lib/slurm -s /sbin/nologin slurm
{% if hostvars['localhost']['openldap_support'] %}
         - mkdir /ldapcerts
         - echo "{{ cloud_init_nfs_path_openldap }}/certs                /ldapcerts       nfs defaults,_netdev 0 0" >> /etc/fstab
         - echo "{{ cloud_init_nfs_path_openldap }}/ldapuser             /home            nfs defaults,_netdev 0 0" >> /etc/fstab
{% endif %}
>>>>>>> 35872882
         - mkdir -p /var/log/slurm /var/run/slurm /var/spool /etc/slurm /var/lib/slurm /etc/my.cnf.d /etc/munge /var/lib/mysql /var/log/mariadb
         - echo "{{ cloud_init_nfs_path }}/$(hostname -s)/etc/slurm      /etc/slurm       nfs defaults,_netdev 0 0" >> /etc/fstab
         - echo "{{ cloud_init_nfs_path }}/$(hostname -s)/etc/my.cnf.d   /etc/my.cnf.d    nfs defaults,_netdev 0 0" >> /etc/fstab
         - echo "{{ cloud_init_nfs_path }}/$(hostname -s)/var/lib/mysql  /var/lib/mysql   nfs defaults,_netdev 0 0" >> /etc/fstab
         - echo "{{ cloud_init_nfs_path }}/$(hostname -s)/var/log/mariadb /var/log/mariadb nfs defaults,_netdev 0 0" >> /etc/fstab
         - echo "{{ cloud_init_nfs_path }}/$(hostname -s)/var/log/slurm  /var/log/slurm   nfs defaults,_netdev 0 0" >> /etc/fstab
         - echo "{{ cloud_init_nfs_path }}/$(hostname -s)/var/spool      /var/spool       nfs defaults,_netdev 0 0" >> /etc/fstab
         - echo "{{ cloud_init_nfs_path }}/$(hostname -s)/etc/munge      /etc/munge       nfs defaults,_netdev 0 0" >> /etc/fstab
         - chmod {{ file_mode }} /etc/fstab
         - mount -a
<<<<<<< HEAD
         - chown -R {{ user }}:{{ slurm_group_name }} /var/log/slurm
         - chown -R {{ user }}:{{ slurm_group_name }} /var/run/slurm
         - chown -R {{ user }}:{{ slurm_group_name }} /etc/slurm
         - chown -R {{ user }}:{{ slurm_group_name }} /var/lib/slurm
         - chown -R {{ user }}:{{ slurm_group_name }} /var/spool
         - chown -R {{ user }}:{{ slurm_group_name }} /etc/my.cnf.d
         - chown -R {{ munge_user }}:{{ munge_group }} /etc/munge/munge.key
         - chown -R {{ mysql_user }}:{{ mysql_group }} /var/lib/mysql
         - chown -R {{ user }}:{{ slurm_group_name }} /var/log/mariadb
         - chmod {{ file_mode_400 }} /etc/munge/munge.key
         - chmod {{ file_mode_755 }} /var/run/slurm
         - chmod {{ file_mode_755 }} /var/log/slurm /etc/slurm /var/spool /var/lib/slurm /etc/my.cnf.d /var/lib/mysql /var/log/mariadb
         - chmod {{ file_mode }} /etc/slurm/slurm.conf
         - chmod {{ file_mode_600 }} /etc/slurm/slurmdbd.conf
         - chown -R {{ user }}:{{ slurm_group_name }} /etc/slurm/slurmdbd.conf
=======
{% if hostvars['localhost']['openldap_support'] %}
         - yes | cp /ldapcerts/* /etc/openldap/certs
         - umount /ldapcerts
{% endif %}
         - chown -R slurm:slurm /var/log/slurm
         - chown -R slurm:slurm /var/run/slurm
         - chown -R slurm:slurm /etc/slurm
         - chown -R slurm:slurm /var/lib/slurm
         - chown -R slurm:slurm /var/spool
         - chown -R slurm:slurm /etc/my.cnf.d
         - chown -R munge:munge /etc/munge/munge.key
         - chown -R mysql:mysql /var/lib/mysql
         - chown -R slurm:slurm /var/log/mariadb
         - chmod 400 /etc/munge/munge.key
         - chmod 755 /var/run/slurm
         - chmod 755 /var/log/slurm /etc/slurm /var/spool /var/lib/slurm /etc/my.cnf.d /var/lib/mysql /var/log/mariadb
         - chmod 644 /etc/slurm/slurm.conf
         - chmod 600 /etc/slurm/slurmdbd.conf
         - chown -R slurm:slurm /etc/slurm/slurmdbd.conf
>>>>>>> 35872882
         - sed -i 's/^PasswordAuthentication no/PasswordAuthentication yes/' /etc/ssh/sshd_config.d/50-cloud-init.conf

         - mkdir -p /var/spool/slurmctld /var/spool/state
         - chmod {{ file_mode_755 }} /var/spool/state
         - chown -R {{ user }}:{{ slurm_group_name }} /var/spool/state

         - setenforce 0
         - systemctl enable firewalld
         - systemctl start firewalld
         - firewall-cmd --permanent --add-port={{ slurm_conf_dict.SlurmctldPort }}/tcp
         - firewall-cmd --permanent --add-port={{ slurm_conf_dict.SlurmctldPort }}/udp

         - firewall-cmd --permanent --add-port={{ slurm_dbd_port }}/tcp
         - firewall-cmd --permanent --add-port={{ slurm_dbd_port }}/udp

         - firewall-cmd --permanent --add-port={{ slurm_db_port_default }}/tcp
         - firewall-cmd --permanent --add-service=ssh
         - firewall-cmd --permanent --add-port={{ slurm_conf_dict.SrunPortRange }}/tcp
         - firewall-cmd --permanent --add-port={{ slurm_conf_dict.SrunPortRange }}/udp
         - firewall-cmd --reload
         - systemctl enable munge
         - systemctl start munge
         - systemctl enable slurmctld
         - systemctl start slurmctld
         - systemctl enable slurmdbd
         - systemctl start slurmdbd
         - systemctl enable --now mariadb
         - mysql -u root < /root/init_slurm_db.sql

         - systemctl enable sshd
         - systemctl start sshd
         - systemctl restart slurmctld
         - systemctl restart slurmdbd
         - systemctl restart mariadb

{% if hostvars['localhost']['openldap_support'] %}
         - /usr/local/bin/update_ldap_conf.sh
         - authselect select sssd with-mkhomedir --force
         - sudo systemctl enable --now oddjobd.service
         - sudo systemctl enable --now sssd
         - sudo systemctl enable --now sssd
         - setsebool -P authlogin_nsswitch_use_ldap on
         - setsebool -P authlogin_yubikey on
         - sudo systemctl stop firewalld
         - sudo systemctl disable firewalld
         - sudo systemctl restart sssd
         - systemctl restart sshd
{% endif %}



<|MERGE_RESOLUTION|>--- conflicted
+++ resolved
@@ -83,19 +83,15 @@
       runcmd:
          - /usr/local/bin/set-hostname-by-mac.sh
          - useradd -mG wheel -p '$6$VHdSKZNm$O3iFYmRiaFQCemQJjhfrpqqV7DdHBi5YpY6Aq06JSQpABPw.3d8PQ8bNY9NuZSmDv7IL/TsrhRJ6btkgKaonT.' testuser
-<<<<<<< HEAD
          - groupadd -r {{ slurm_group_name }}
          - useradd -r -g {{ slurm_group_name }} -d {{ home_dir }} -s /sbin/nologin {{ user }}
 
-=======
-         - groupadd -r slurm
-         - useradd -r -g slurm -d /var/lib/slurm -s /sbin/nologin slurm
 {% if hostvars['localhost']['openldap_support'] %}
          - mkdir /ldapcerts
          - echo "{{ cloud_init_nfs_path_openldap }}/certs                /ldapcerts       nfs defaults,_netdev 0 0" >> /etc/fstab
          - echo "{{ cloud_init_nfs_path_openldap }}/ldapuser             /home            nfs defaults,_netdev 0 0" >> /etc/fstab
 {% endif %}
->>>>>>> 35872882
+
          - mkdir -p /var/log/slurm /var/run/slurm /var/spool /etc/slurm /var/lib/slurm /etc/my.cnf.d /etc/munge /var/lib/mysql /var/log/mariadb
          - echo "{{ cloud_init_nfs_path }}/$(hostname -s)/etc/slurm      /etc/slurm       nfs defaults,_netdev 0 0" >> /etc/fstab
          - echo "{{ cloud_init_nfs_path }}/$(hostname -s)/etc/my.cnf.d   /etc/my.cnf.d    nfs defaults,_netdev 0 0" >> /etc/fstab
@@ -106,7 +102,6 @@
          - echo "{{ cloud_init_nfs_path }}/$(hostname -s)/etc/munge      /etc/munge       nfs defaults,_netdev 0 0" >> /etc/fstab
          - chmod {{ file_mode }} /etc/fstab
          - mount -a
-<<<<<<< HEAD
          - chown -R {{ user }}:{{ slurm_group_name }} /var/log/slurm
          - chown -R {{ user }}:{{ slurm_group_name }} /var/run/slurm
          - chown -R {{ user }}:{{ slurm_group_name }} /etc/slurm
@@ -122,11 +117,12 @@
          - chmod {{ file_mode }} /etc/slurm/slurm.conf
          - chmod {{ file_mode_600 }} /etc/slurm/slurmdbd.conf
          - chown -R {{ user }}:{{ slurm_group_name }} /etc/slurm/slurmdbd.conf
-=======
+
 {% if hostvars['localhost']['openldap_support'] %}
          - yes | cp /ldapcerts/* /etc/openldap/certs
          - umount /ldapcerts
 {% endif %}
+
          - chown -R slurm:slurm /var/log/slurm
          - chown -R slurm:slurm /var/run/slurm
          - chown -R slurm:slurm /etc/slurm
@@ -142,7 +138,6 @@
          - chmod 644 /etc/slurm/slurm.conf
          - chmod 600 /etc/slurm/slurmdbd.conf
          - chown -R slurm:slurm /etc/slurm/slurmdbd.conf
->>>>>>> 35872882
          - sed -i 's/^PasswordAuthentication no/PasswordAuthentication yes/' /etc/ssh/sshd_config.d/50-cloud-init.conf
 
          - mkdir -p /var/spool/slurmctld /var/spool/state
