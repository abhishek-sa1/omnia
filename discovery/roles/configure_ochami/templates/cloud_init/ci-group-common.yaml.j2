- name: hostname
  description: "hostname config"
  file:
    encoding: plain
    content: |
      ## template: jinja
      #cloud-config
      merge_how:
        - name: list
          settings: [append]
        - name: dict
          settings: [no_replace, recurse_list]
 
      write_files:
        - path: /usr/local/bin/set-hostname-by-mac.sh
          permissions: '0755'
          content: |
            #!/bin/bash
            # Autogenerated hostname & IP setter based on NIC MAC
            DOMAIN_NAME={{ hostvars['localhost']['domain_name'] }}
            for IFACE in /sys/class/net/*; do
                MAC=$(cat $IFACE/address | tr '[:upper:]' '[:lower:]')
                case $MAC in
                {% for node in nodes %}
                {{ node.interfaces[0].mac_addr | lower }}) HOST={{ node.name }} IP={{ node.interfaces[0].ip_addrs[0].ip_addr }} ;;
                {% endfor %}
                esac
            done
 
            if [ -n "$HOST" ]; then
                if ! grep -q "$HOST" /etc/hosts; then
                    echo "$IP $HOST.$DOMAIN_NAME" >> /etc/hosts
                fi
                hostnamectl set-hostname "$HOST.$DOMAIN_NAME"
                sysctl kernel.hostname=$HOST.$DOMAIN_NAME
            fi

            echo 'root:{{ hostvars['localhost']['provision_password'] }}' | chpasswd
            timedatectl set-timezone {{ hostvars['localhost']['timezone'] }}
            localectl set-locale LANG={{ hostvars['localhost']['language'] }}
            sed -i 's/^#PermitRootLogin.*/PermitRootLogin yes/' /etc/ssh/sshd_config
            sed -i 's/^#PasswordAuthentication.*/PasswordAuthentication yes/' /etc/ssh/sshd_config
            sed -i 's/^PasswordAuthentication.*/PasswordAuthentication yes/' /etc/ssh/sshd_config.d/50-cloud-init.conf
            systemctl restart sshd
      runcmd:
        - /usr/local/bin/set-hostname-by-mac.sh
<<<<<<< HEAD
 
- name: ssh
  description: "ssh config"
=======

- name: chrony
  description: "chrony config"
>>>>>>> 6d46314c
  file:
    encoding: plain
    content: |
      ## template: jinja
      #cloud-config
      merge_how:
<<<<<<< HEAD
      - name: list
        settings: [append]
      - name: dict
        settings: [no_replace, recurse_list]

      users:
        - name: root
          ssh_authorized_keys: "{{ read_ssh_key.stdout }}"
      disable_root: false
=======
        - name: list
          settings: [append]
        - name: dict
          settings: [no_replace, recurse_list]
      write_files:
        - path: /etc/chrony.conf
          permissions: '0644'
          content: |
            server {{ cluster_boot_ip }} iburst

            driftfile /var/lib/chrony/drift
            rtcsync
            makestep 1.0 3
            logdir /var/log/chrony
            cmdport 0

      runcmd:
        - "systemctl enable chronyd"
        - "systemctl restart chronyd"
        - "chronyc sources"
        - "chronyc -a makestep"
>>>>>>> 6d46314c
<|MERGE_RESOLUTION|>--- conflicted
+++ resolved
@@ -44,22 +44,16 @@
             systemctl restart sshd
       runcmd:
         - /usr/local/bin/set-hostname-by-mac.sh
-<<<<<<< HEAD
+
  
 - name: ssh
   description: "ssh config"
-=======
-
-- name: chrony
-  description: "chrony config"
->>>>>>> 6d46314c
   file:
     encoding: plain
     content: |
       ## template: jinja
       #cloud-config
       merge_how:
-<<<<<<< HEAD
       - name: list
         settings: [append]
       - name: dict
@@ -69,7 +63,15 @@
         - name: root
           ssh_authorized_keys: "{{ read_ssh_key.stdout }}"
       disable_root: false
-=======
+
+- name: chrony
+  description: "chrony config"
+  file:
+    encoding: plain
+    content: |
+      ## template: jinja
+      #cloud-config
+      merge_how:
         - name: list
           settings: [append]
         - name: dict
@@ -90,5 +92,4 @@
         - "systemctl enable chronyd"
         - "systemctl restart chronyd"
         - "chronyc sources"
-        - "chronyc -a makestep"
->>>>>>> 6d46314c
+        - "chronyc -a makestep"