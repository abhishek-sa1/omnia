# Copyright 2025 Dell Inc. or its subsidiaries. All Rights Reserved.
#
#  Licensed under the Apache License, Version 2.0 (the "License");
#  you may not use this file except in compliance with the License.
#  You may obtain a copy of the License at
#
#      http://www.apache.org/licenses/LICENSE-2.0
#
#  Unless required by applicable law or agreed to in writing, software
#  distributed under the License is distributed on an "AS IS" BASIS,
#  WITHOUT WARRANTIES OR CONDITIONS OF ANY KIND, either express or implied.
#  See the License for the specific language governing permissions and
#  limitations under the License
"""This module contains functions for updating db based on mtms."""
import ipaddress
import sys
import os
import re
import warnings
import correlation_admin_bmc
import modify_network_details

db_path = sys.argv[10]
sys.path.insert(0, db_path)

import omniadb_connection

bmc_static_range = sys.argv[1]
static_stanza_path = os.path.abspath(sys.argv[2])
group_name = sys.argv[3]
domain_name = sys.argv[4]
admin_static_range = sys.argv[5]
admin_subnet = sys.argv[6]
netmask_bits = sys.argv[7]
correlation_status = sys.argv[8]
uncorrelated_admin_start_ip = ipaddress.IPv4Address(sys.argv[9])
location_id = sys.argv[11]
architecture = sys.argv[12]
role = sys.argv[13]
if len(sys.argv) == 15:
    PARENT = sys.argv[14]
else:
    PARENT = None
DISCOVERY_MECHANISM = "mtms"
BMC_MODE = "static"
admin_static_start_range = ipaddress.IPv4Address(admin_static_range.split('-')[0])
admin_static_end_range = ipaddress.IPv4Address(admin_static_range.split('-')[1])

def get_next_node_name(cursor):
    """Fetch the next available node name based on the last valid node pattern."""
    query = """
        SELECT node
        FROM cluster.nodeinfo
        WHERE group_name = %s
        ORDER BY node DESC;
    """
    result = cursor.execute(query, (group_name,))
    result = cursor.fetchall()
    # Regular expression pattern: e.g., "grp0node001"
    pattern = re.compile(rf"^{re.escape(group_name)}node(\d{{3}})$")
    for row in result:
        node_name = row[0]
        match = pattern.match(node_name)
        if match:
            last_number = int(match.group(1))
            next_node_name = f"{group_name}node{last_number + 1:03d}"
            return next_node_name

    # No matching node found; return the first node name
    return f"{group_name}node001"

def update_db():
    """
	Updates the database with node information.

	This function establishes a connection with the database and performs the following tasks:
	- Checks if the bmc_static_range is not empty.
	- If it is not empty, it extracts the serial and bmc information from the static_stanza_path.
	- It iterates over the serial and checks if the service tag exists in the cluster.nodeinfo table.
	- If the service tag does not exist, it generates a new node name and host name.
	- It updates the stanza file with the new serial and node.
	- It checks if the bmc_ip is already present in the cluster.nodeinfo table.
	- If the bmc_ip is not present, it calculates the admin_ip based on the bmc_ip and admin_subnet.
	- It checks if the admin_ip is within the admin_static_range.
	- If it is, it checks if the admin_ip is already present in the cluster.nodeinfo table.
	- If it is not present, it inserts the node information into the cluster.nodeinfo table.
	- If the admin_ip is not within the admin_static_range, it calculates the uncorrelated_admin_ip.
	- It inserts the node information into the cluster.nodeinfo table.
	- If the service tag already exists in the cluster.nodeinfo table, it prints a warning.

	Parameters:
	None

	Returns:
	None
	"""

    conn = omniadb_connection.create_connection()
    cursor = conn.cursor()

    if bmc_static_range != "":
        temp = modify_network_details.extract_serial_bmc(static_stanza_path)
        bmc = temp[0]
        serial = temp[1]
        for key, _ in enumerate(serial):
            sql = f"""select exists(select service_tag from cluster.nodeinfo
              where service_tag='{serial[key]}')"""
            cursor.execute(sql)
            output = cursor.fetchone()[0]
            bmc_output = modify_network_details.check_presence_bmc_ip(cursor, bmc[key])
            if not bmc_output and not output:
                node = get_next_node_name(cursor)
                host_name = node + "." + domain_name

                modify_network_details.update_stanza_file(serial[key].lower(), node,
                                                          static_stanza_path)
                admin_ip = correlation_admin_bmc.correlation_bmc_to_admin(bmc[key],
                                                                          admin_subnet,
                                                                          netmask_bits)
                if admin_static_start_range <= admin_ip <= admin_static_end_range:
                    output = modify_network_details.check_presence_admin_ip(cursor, admin_ip)
                    if not output:
<<<<<<< HEAD
                        omniadb_connection.insert_node_info(serial[key], node, host_name, None, admin_ip,
                                                            bmc[key], group_name, role, cluster_name, parent, location_id, architecture, discovery_mechanism, bmc_mode, None, None,
                                                            None)
                    elif output:
                        admin_ip = modify_network_details.cal_uncorrelated_admin_ip(cursor,
                                                                                    uncorrelated_admin_start_ip,
                                                                                    admin_static_start_range,
                                                                                    admin_static_end_range,
                                                                                    discovery_mechanism)
                        omniadb_connection.insert_node_info(serial[key], node, host_name, None, admin_ip,
                                                            bmc[key], group_name, role, cluster_name, parent, location_id, architecture, discovery_mechanism, bmc_mode, None, None,
                                                            None)
                else:
                    admin_ip = modify_network_details.cal_uncorrelated_admin_ip(cursor, uncorrelated_admin_start_ip,
                                                                                admin_static_start_range,
                                                                                admin_static_end_range,
                                                                                discovery_mechanism)
                    omniadb_connection.insert_node_info(serial[key], node, host_name, None, admin_ip,
                                                        bmc[key], group_name, role, cluster_name, parent, location_id, architecture, discovery_mechanism, bmc_mode, None, None,
                                                        None)
=======
                        omniadb_connection.insert_node_info(serial[key], node,
                                                            host_name, None, admin_ip,
                                                            bmc[key], group_name, role,
                                                            PARENT, location_id, architecture,
                                                            DISCOVERY_MECHANISM, BMC_MODE, None,
                                                            None, None)
                    elif output:
                        admin_ip = modify_network_details.cal_uncorrelated_admin_ip(
                                                                cursor,
                                                                uncorrelated_admin_start_ip,
                                                                admin_static_start_range,
                                                                admin_static_end_range,
                                                                DISCOVERY_MECHANISM)
                        omniadb_connection.insert_node_info(serial[key], node, host_name, None,
                                                            admin_ip,bmc[key], group_name, role,
                                                            PARENT, location_id, architecture,
                                                            DISCOVERY_MECHANISM, BMC_MODE, None,
                                                            None, None)
                else:
                    admin_ip = modify_network_details.cal_uncorrelated_admin_ip(
                                                    cursor, uncorrelated_admin_start_ip,
                                                    admin_static_start_range,
                                                    admin_static_end_range,
                                                    DISCOVERY_MECHANISM)
                    omniadb_connection.insert_node_info(serial[key], node, host_name,
                                                        None, admin_ip,
                                                        bmc[key], group_name, role, PARENT,
                                                        location_id, architecture,
                                                        DISCOVERY_MECHANISM,
                                                        BMC_MODE, None, None, None)
>>>>>>> c06508a6
            else:
                warnings.warn('Node already present in the database')
                print(serial[key])

        cursor.close()
        conn.close()


update_db()<|MERGE_RESOLUTION|>--- conflicted
+++ resolved
@@ -120,31 +120,9 @@
                 if admin_static_start_range <= admin_ip <= admin_static_end_range:
                     output = modify_network_details.check_presence_admin_ip(cursor, admin_ip)
                     if not output:
-<<<<<<< HEAD
-                        omniadb_connection.insert_node_info(serial[key], node, host_name, None, admin_ip,
-                                                            bmc[key], group_name, role, cluster_name, parent, location_id, architecture, discovery_mechanism, bmc_mode, None, None,
-                                                            None)
-                    elif output:
-                        admin_ip = modify_network_details.cal_uncorrelated_admin_ip(cursor,
-                                                                                    uncorrelated_admin_start_ip,
-                                                                                    admin_static_start_range,
-                                                                                    admin_static_end_range,
-                                                                                    discovery_mechanism)
-                        omniadb_connection.insert_node_info(serial[key], node, host_name, None, admin_ip,
-                                                            bmc[key], group_name, role, cluster_name, parent, location_id, architecture, discovery_mechanism, bmc_mode, None, None,
-                                                            None)
-                else:
-                    admin_ip = modify_network_details.cal_uncorrelated_admin_ip(cursor, uncorrelated_admin_start_ip,
-                                                                                admin_static_start_range,
-                                                                                admin_static_end_range,
-                                                                                discovery_mechanism)
-                    omniadb_connection.insert_node_info(serial[key], node, host_name, None, admin_ip,
-                                                        bmc[key], group_name, role, cluster_name, parent, location_id, architecture, discovery_mechanism, bmc_mode, None, None,
-                                                        None)
-=======
                         omniadb_connection.insert_node_info(serial[key], node,
                                                             host_name, None, admin_ip,
-                                                            bmc[key], group_name, role,
+                                                            bmc[key], group_name, role, cluster_name,
                                                             PARENT, location_id, architecture,
                                                             DISCOVERY_MECHANISM, BMC_MODE, None,
                                                             None, None)
@@ -156,7 +134,7 @@
                                                                 admin_static_end_range,
                                                                 DISCOVERY_MECHANISM)
                         omniadb_connection.insert_node_info(serial[key], node, host_name, None,
-                                                            admin_ip,bmc[key], group_name, role,
+                                                            admin_ip,bmc[key], group_name, role, cluster_name,
                                                             PARENT, location_id, architecture,
                                                             DISCOVERY_MECHANISM, BMC_MODE, None,
                                                             None, None)
@@ -168,11 +146,10 @@
                                                     DISCOVERY_MECHANISM)
                     omniadb_connection.insert_node_info(serial[key], node, host_name,
                                                         None, admin_ip,
-                                                        bmc[key], group_name, role, PARENT,
-                                                        location_id, architecture,
+                                                        bmc[key], group_name, role, cluster_name,
+                                                         PARENT, location_id, architecture,
                                                         DISCOVERY_MECHANISM,
                                                         BMC_MODE, None, None, None)
->>>>>>> c06508a6
             else:
                 warnings.warn('Node already present in the database')
                 print(serial[key])
