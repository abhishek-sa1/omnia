--- conflicted
+++ resolved
@@ -96,11 +96,7 @@
                      FROM cluster.nodeinfo
                      WHERE service_tag = %s"""
             cursor.execute(sql, params)
-<<<<<<< HEAD
-            node_name, admin_ip, bmc_ip, mode, role, cluster_name, group_name, architecture = cursor.fetchone()
-=======
-            node_name, admin_ip, bmc_ip, mode, role, group_name, _ = cursor.fetchone()
->>>>>>> c06508a6
+            node_name, admin_ip, bmc_ip, mode, role, cluster_name, group_name, _ = cursor.fetchone()
 
             if mode is None:
                 print("No device is found!")
@@ -109,12 +105,8 @@
                     chain_os = f"osimage={service_os_image}"
                 else:
                     chain_os = f"osimage={provision_os_image}"
-<<<<<<< HEAD
-                command = ["/opt/xcat/bin/chdef", node_name, f"ip={admin_ip}", f"groups={groups_static},{role},{cluster_name},{group_name}",
-=======
                 command = ["/opt/xcat/bin/chdef", node_name, f"ip={admin_ip}",
-                           f"groups={GROUPS_STATIC},{role},{group_name}",
->>>>>>> c06508a6
+                           f"groups={GROUPS_STATIC},{role},{cluster_name},{group_name}",
                            f"chain={chain_os}", f"xcatmaster={oim_admin_ip}"]
                 subprocess.run(command, check=False)
             if mode == "dynamic":
