# Copyright 2025 Dell Inc. or its subsidiaries. All Rights Reserved.
#
#  Licensed under the Apache License, Version 2.0 (the "License");
#  you may not use this file except in compliance with the License.
#  You may obtain a copy of the License at
#
#      http://www.apache.org/licenses/LICENSE-2.0
#
#  Unless required by applicable law or agreed to in writing, software
#  distributed under the License is distributed on an "AS IS" BASIS,
#  WITHOUT WARRANTIES OR CONDITIONS OF ANY KIND, either express or implied.
#  See the License for the specific language governing permissions and
#  limitations under the License.
"""
This module contains functions for inserting OIM details into the database.
"""

import sys
import ipaddress
import omniadb_connection

NUM_ARGS = len(sys.argv) - 1
ADMIN_NIC_IP = sys.argv[1]
NETWORK_INTERFACE_TYPE = sys.argv[2]
PXE_MAC_ADDRESS = sys.argv[3]
OIM_HOSTNAME = sys.argv[4]
BMC_DEFAULT = "0.0.0.0"
if NUM_ARGS == 5:
    BMC_NIC_IP = sys.argv[5]
else:
    BMC_NIC_IP = "0.0.0.0"

NODE_NAME = "oim"
ADMIN_NIC_IP = ipaddress.IPv4Address(ADMIN_NIC_IP)
BMC_NIC_IP = ipaddress.IPv4Address(BMC_NIC_IP)

def oim_details_db():
    """
    Connects to the database, executes a query to check if the PXE_MAC_ADDRESS exists in
    the cluster.nodeinfo table, and then inserts a new row for OIM node if the
    PXE_MAC_ADDRESS is not found.

    Parameters:
        None

    Returns:
        None
    """
    conn = omniadb_connection.create_connection()
    cursor = conn.cursor()
    sql = "select admin_mac from cluster.nodeinfo where admin_mac=%s or node=%s"
    cursor.execute(sql, (PXE_MAC_ADDRESS, NODE_NAME))
    pxe_mac_op = cursor.fetchone()
    if pxe_mac_op is None:
<<<<<<< HEAD
            if str(bmc_nic_ip) == "0.0.0.0":
                omniadb_connection.insert_node_info(None, node_name, oim_hostname, pxe_mac_address, admin_nic_ip,
                None, None, None, None, None, None, None, None, None, None, None, None)
            else:
                omniadb_connection.insert_node_info(None, node_name, oim_hostname, pxe_mac_address, admin_nic_ip,
                bmc_nic_ip, None, None, None, None, None, None, None, None, None, None, None)

=======
        if str(BMC_NIC_IP) == "0.0.0.0":
            omniadb_connection.insert_node_info(
                None, NODE_NAME, OIM_HOSTNAME, PXE_MAC_ADDRESS, ADMIN_NIC_IP, None,
                None, None, None, None, None, None, None, None, None, None
            )
        else:
            omniadb_connection.insert_node_info(
                None, NODE_NAME, OIM_HOSTNAME, PXE_MAC_ADDRESS, ADMIN_NIC_IP, BMC_NIC_IP,
                None, None, None, None, None, None, None, None, None, None
            )
>>>>>>> c06508a6

oim_details_db()<|MERGE_RESOLUTION|>--- conflicted
+++ resolved
@@ -52,25 +52,15 @@
     cursor.execute(sql, (PXE_MAC_ADDRESS, NODE_NAME))
     pxe_mac_op = cursor.fetchone()
     if pxe_mac_op is None:
-<<<<<<< HEAD
-            if str(bmc_nic_ip) == "0.0.0.0":
-                omniadb_connection.insert_node_info(None, node_name, oim_hostname, pxe_mac_address, admin_nic_ip,
-                None, None, None, None, None, None, None, None, None, None, None, None)
-            else:
-                omniadb_connection.insert_node_info(None, node_name, oim_hostname, pxe_mac_address, admin_nic_ip,
-                bmc_nic_ip, None, None, None, None, None, None, None, None, None, None, None)
-
-=======
         if str(BMC_NIC_IP) == "0.0.0.0":
             omniadb_connection.insert_node_info(
-                None, NODE_NAME, OIM_HOSTNAME, PXE_MAC_ADDRESS, ADMIN_NIC_IP, None,
+                None, NODE_NAME, OIM_HOSTNAME, PXE_MAC_ADDRESS, ADMIN_NIC_IP, None, None,
                 None, None, None, None, None, None, None, None, None, None
             )
         else:
             omniadb_connection.insert_node_info(
                 None, NODE_NAME, OIM_HOSTNAME, PXE_MAC_ADDRESS, ADMIN_NIC_IP, BMC_NIC_IP,
-                None, None, None, None, None, None, None, None, None, None
+                None, None, None, None, None, None, None, None, None, None, None
             )
->>>>>>> c06508a6
 
 oim_details_db()