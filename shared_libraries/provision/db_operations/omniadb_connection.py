--- conflicted
+++ resolved
@@ -78,14 +78,9 @@
     return conn
 
 
-<<<<<<< HEAD
-def insert_node_info(service_tag, node, hostname, admin_mac, admin_ip, bmc_ip, group_name, role, cluster_name, parent, location_id,
-                     architecture, discovery_mechanism, bmc_mode, switch_ip, switch_name, switch_port):
-=======
 def insert_node_info(service_tag, node, hostname, admin_mac, admin_ip, bmc_ip, group_name,
-                     role, parent, location_id, architecture, discovery_mechanism, bmc_mode,
+                     role, cluster_name, parent, location_id, architecture, discovery_mechanism, bmc_mode,
                      switch_ip, switch_name, switch_port):
->>>>>>> c06508a6
     """
     Inserts node information into the cluster.nodeinfo table.
 
