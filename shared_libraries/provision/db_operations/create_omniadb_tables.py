--- conflicted
+++ resolved
@@ -105,17 +105,11 @@
 def create_db_table(conn):
     """
     Creates a table named 'nodeinfo' in the 'cluster' schema if it doesn't already exist.
-<<<<<<< HEAD
-    The table has columns for 'ID', 'service_tag', 'node', 'hostname', 'group_name', 'role', 'cluster_name', 'parent', admin_mac',
-    'admin_ip', 'bmc_ip', 'status', 'architecture', 'location_id', 'discovery_mechanism', 'bmc_mode', 'switch_ip',
-    'switch_name', 'switch_port', 'cpu', 'gpu', 'cpu_count', and 'gpu_count'.
-    The 'ID' column is a serial number, primary key, and unique.
-=======
-    The table has columns for 'ID', 'service_tag', 'node', 'hostname', 'group_name', 'role', 
+
+    The table has columns for 'ID', 'service_tag', 'node', 'hostname', 'group_name', 'role', 'cluster_name',
     'parent', admin_mac', 'admin_ip', 'bmc_ip', 'status', 'architecture', 'location_id', 
     'discovery_mechanism', 'bmc_mode', 'switch_ip', 'switch_name', 'switch_port', 'cpu', 'gpu', 
     'cpu_count', and 'gpu_count'. The 'ID' column is a serial number, primary key, and unique.
->>>>>>> c06508a6
     The function executes the SQL query to create the table and prints a message.
     The function closes the cursor.
     """
