--- conflicted
+++ resolved
@@ -78,16 +78,11 @@
 
         if not exists:
             # Insert new node record
-<<<<<<< HEAD
-            omniadb_connection.insert_node_info(temp_service_tag, node, fqdn_hostname, temp_mac, temp_admin_ip, temp_bmc_ip,
-            group_name, role, cluster_name, parent, location_id, architecture, discovery_mechanism, None, None, None, None)
-=======
             omniadb_connection.insert_node_info(temp_service_tag, node,
                                                 fqdn_hostname, temp_mac, temp_admin_ip,
-                                                temp_bmc_ip, group_name, role, parent, location_id,
+                                                temp_bmc_ip, group_name, role, cluster_name, parent, location_id,
                                                 architecture, DISCOVERY_MECHANISM,
                                                 None, None, None, None)
->>>>>>> c06508a6
         else:
             existing_mac.append(temp_mac)
             sys.stdout.write(f"{temp_mac} already present in DB.\n")
