# Copyright 2025 Dell Inc. or its subsidiaries. All Rights Reserved.
#
# Licensed under the Apache License, Version 2.0 (the "License");
# you may not use this file except in compliance with the License.
# You may obtain a copy of the License at
#
#     http://www.apache.org/licenses/LICENSE-2.0
#
# Unless required by applicable law or agreed to in writing, software
# distributed under the License is distributed on an "AS IS" BASIS,
# WITHOUT WARRANTIES OR CONDITIONS OF ANY KIND, either express or implied.
# See the License for the specific language governing permissions and
# limitations under the License.
---

<<<<<<< HEAD
- name: Update containerd config
  when: hostvars['127.0.0.1']['k8s_support']
  block:
    - name: Update registry on compute nodes
      ansible.builtin.include_tasks: update_registry.yml
      when: hostvars['127.0.0.1']['k8s_offline_install']
=======
- name: Update registry on compute nodes
  ansible.builtin.include_tasks: update_registry.yml
  when: hostvars['127.0.0.1']['k8s_support']
>>>>>>> 17357e39
<|MERGE_RESOLUTION|>--- conflicted
+++ resolved
@@ -13,15 +13,8 @@
 # limitations under the License.
 ---
 
-<<<<<<< HEAD
 - name: Update containerd config
   when: hostvars['127.0.0.1']['k8s_support']
   block:
     - name: Update registry on compute nodes
-      ansible.builtin.include_tasks: update_registry.yml
-      when: hostvars['127.0.0.1']['k8s_offline_install']
-=======
-- name: Update registry on compute nodes
-  ansible.builtin.include_tasks: update_registry.yml
-  when: hostvars['127.0.0.1']['k8s_support']
->>>>>>> 17357e39
+      ansible.builtin.include_tasks: update_registry.yml