# Copyright 2025 Dell Inc. or its subsidiaries. All Rights Reserved.
#
# Licensed under the Apache License, Version 2.0 (the "License");
# you may not use this file except in compliance with the License.
# You may obtain a copy of the License at
#
#     http://www.apache.org/licenses/LICENSE-2.0
#
# Unless required by applicable law or agreed to in writing, software
# distributed under the License is distributed on an "AS IS" BASIS,
# WITHOUT WARRANTIES OR CONDITIONS OF ANY KIND, either express or implied.
# See the License for the specific language governing permissions and
# limitations under the License.
---

- name: Set_fact for fetch omnia config credentials
  hosts: localhost
  connection: local
  tasks:
    - name: Set dynamic run tags including k8s
      ansible.builtin.set_fact:
        omnia_run_tags: "{{ (ansible_run_tags | default([]) + ['service_k8s']) | unique }}"
        cacheable: true

- name: Invoke get_config_credentials.yml
  ansible.builtin.import_playbook: ../utils/credential_utility/get_config_credentials.yml
  when: not ( hostvars['127.0.0.1']['config_file_status'] | default(false) | bool )

- name: Include input project directory
  ansible.builtin.import_playbook: ../utils/include_input_dir.yml
  when: not ( hostvars['127.0.0.1']['project_dir_status'] | default(false) | bool )

- name: Update Inventory with ansible_host information
  ansible.builtin.import_playbook: ../utils/servicetag_host_mapping.yml
  when: not ( hostvars['127.0.0.1']['update_inventory_executed'] | default(false) | bool )

- name: Set fact for service k8s playbook
  hosts: localhost
  connection: local
  gather_facts: false
  tasks:
    - name: Set fact for service k8s playbook
      ansible.builtin.set_fact:
        service_k8s_playbook: true

- name: Validate inventory
  ansible.builtin.import_playbook: ../utils/inventory_validation.yml
  when: not ( hostvars['127.0.0.1']['inventory_validation_executed'] | default(false) | bool )

- name: Gather facts from all the nodes
  hosts: login, kube_control_plane, kube_node, etcd
  gather_facts: true

- name: Validate scheduler input parameters
  hosts: localhost
  connection: local
  gather_facts: false
  tasks:
    - name: Validate scheduler input parameters
      ansible.builtin.include_role:
        name: cluster_validation
        tasks_from: validation_status_check.yml

- name: Invoke validate_config.yml to perform L1 and L2 validations for k8s
  ansible.builtin.import_playbook: ../input_validation/validate_config.yml

- name: Update Repositories/Registries on nodes
  ansible.builtin.import_playbook: ../utils/update_user_repo.yml

- name: Create kubespray container group
  ansible.builtin.import_playbook: ../utils/create_container_group.yml
  vars:
    omnia_kubespray_group: true
    omnia_kubespray_validation: true
  when: hostvars['127.0.0.1']['k8s_support']

- name: Prepare kube control plane, kube nodes and etcd for kubernetes installations
  hosts: kube_control_plane, kube_node, etcd
  gather_facts: false
  any_errors_fatal: true
  roles:
    - k8s_prepare_nodes

- name: Start Kubernetes Installations
  ansible.builtin.import_playbook: playbooks/k8s_install.yml
  when:
    - hostvars['127.0.0.1']['k8s_support']
    - not hostvars[groups['kube_control_plane'][0]]['k8s_installation_status']

- name: Check k8s installation status
  hosts: kube_control_plane
  tasks:
    - name: Check k8s installation status
      ansible.builtin.include_tasks: roles/k8s_prepare_nodes/tasks/fetch_k8s_nodes.yml

- name: Set fact k8s var file flag
  hosts: localhost
  tasks:
    - name: Set fact k8s var file flag
      when:
        - hostvars['127.0.0.1']['k8s_support']
        - hostvars[groups['kube_control_plane'][0]]['k8s_installation_status']
        - hostvars['127.0.0.1']['enable_k8s_ha']
      ansible.builtin.set_fact:
        k8s_var_file_flag: true

- name: Start Kubernetes HA Installations
  ansible.builtin.import_playbook: playbooks/k8s_install.yml
  when:
    - hostvars['127.0.0.1']['k8s_support']
    - hostvars[groups['kube_control_plane'][0]]['k8s_installation_status']
    - hostvars['127.0.0.1']['enable_k8s_ha']
    - not hostvars[groups['kube_control_plane'][0]]['kube_vip_present']

- name: Add nodes to kubernetes cluster
  ansible.builtin.import_playbook: playbooks/k8s_add_node_install.yml
  when:
    - hostvars['127.0.0.1']['k8s_support']
    - hostvars[groups['kube_control_plane'][0]]['k8s_installation_status']
    - hostvars[groups['kube_control_plane'][0]]['k8s_new_nodes'] != ''

- name: Update containerd config on nodes
  hosts: kube_control_plane, kube_node
  gather_facts: false
  roles:
    - update_containerd_config

<<<<<<< HEAD
- name: CSI powerscale image pulling
  hosts: kube_node, kube_control_plane[0]
  tasks:
    - name: Pull images
      ansible.builtin.include_role:
        name: k8s_csi_powerscale_plugin
        tasks_from: csi_powerscale_image_pull.yml
      when:
        - hostvars['127.0.0.1']['csi_driver_powerscale_precheck_pass'] | default(false) | bool
        #- hostvars['127.0.0.1']['omnia_config']['k8s_offline_install']

- name: Install CSI powerscale plugin on kube control nodes
  hosts: kube_control_plane[0]
  gather_facts: false
  roles:
    - k8s_csi_powerscale_plugin
=======
- name: Pull k8s images
  hosts: kube_control_plane, kube_node, etcd
  gather_facts: false
  any_errors_fatal: true
  roles:
    - k8s_prepare_images

- name: Deploy plugins on kube control nodes
  hosts: kube_control_plane[0]
  gather_facts: false
  vars:
    common_plugin:
      kubernetes_dashboard: false
      habanalabs-device-plugin: false
      mpi-operator: false
      xilinx-device-plugin: false
      nfs-subdir-external-provisioner: true
      multus-device-plugin: false
      whereabouts-device-plugin: true
  roles:
    - common_plugins
>>>>>>> 0507e572
<|MERGE_RESOLUTION|>--- conflicted
+++ resolved
@@ -125,7 +125,6 @@
   roles:
     - update_containerd_config
 
-<<<<<<< HEAD
 - name: CSI powerscale image pulling
   hosts: kube_node, kube_control_plane[0]
   tasks:
@@ -142,7 +141,7 @@
   gather_facts: false
   roles:
     - k8s_csi_powerscale_plugin
-=======
+
 - name: Pull k8s images
   hosts: kube_control_plane, kube_node, etcd
   gather_facts: false
@@ -163,5 +162,4 @@
       multus-device-plugin: false
       whereabouts-device-plugin: true
   roles:
-    - common_plugins
->>>>>>> 0507e572
+    - common_plugins