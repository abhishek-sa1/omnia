--- conflicted
+++ resolved
@@ -21,9 +21,12 @@
       ansible.builtin.set_fact:
         omnia_run_tags: "{{ (ansible_run_tags | default([]) + ['freeipa'] + ['openldap'] + ['slurm']) | unique }}"
         cacheable: true
+      when: not ( config_file_status | default(false) | bool )
 
 - name: Invoke get_config_credentials.yml
   ansible.builtin.import_playbook: utils/credential_utility/get_config_credentials.yml
+  when: not ( config_file_status | default(false) | bool )
+
 
 - name: Check if package manager is not locked
   ansible.builtin.import_playbook: utils/check_package_lock.yml
@@ -31,13 +34,11 @@
 
 - name: Include input project directory
   ansible.builtin.import_playbook: utils/include_input_dir.yml
-<<<<<<< HEAD
   when: not ( project_dir_status | default(false) | bool )
 
 - name: Validate inventory
   ansible.builtin.import_playbook: utils/inventory_validation.yml
   when: not ( inventory_validation_executed | default(false) | bool )
-=======
 
 - name: Set flag
   hosts: localhost
@@ -46,12 +47,6 @@
   tasks:
     - name: Set flag to indicate check_package_lock.yml has been executed
       ansible.builtin.set_fact:
-        apt_lock_status: true
->>>>>>> 886b136f
-
-    - name: Set omnia credentials status
-      ansible.builtin.set_fact:
-        config_file_status: true
 
 - name: Update Inventory with ansible_host information
   ansible.builtin.import_playbook: utils/servicetag_host_mapping.yml
@@ -87,6 +82,7 @@
         update_inventory_executed: true
         inventory_validation_executed: true
         project_dir_status: true
+        config_file_status: true
 
 - name: Import playbook to install ROCm on nodes
   ansible.builtin.import_playbook: utils/rocm_installation.yml
