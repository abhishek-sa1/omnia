--- conflicted
+++ resolved
@@ -6,15 +6,8 @@
       - staging
       - release_1.7.1
       - pub/local_repo_arch
-<<<<<<< HEAD
-      - pub/k8s_plugins
-      - pub/compute_k8s
-      - pub/service_cluster_kafka
-      - pub/storage
-=======
       - pub/provision_arch
       - pub/ochami
->>>>>>> e7b1a59c
 
 jobs:
   build:
