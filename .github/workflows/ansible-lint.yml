--- conflicted
+++ resolved
@@ -8,11 +8,8 @@
       - release_1.7.1
       - pub/new_architecture
       - pub/telemetry
-<<<<<<< HEAD
-=======
       - pub/composable_software_roles
       - pub/local_repo
->>>>>>> 8c2a54c9
 
 jobs:
   build:
