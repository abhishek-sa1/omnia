--- conflicted
+++ resolved
@@ -6,16 +6,10 @@
       - main
       - staging
       - release_1.7.1
-<<<<<<< HEAD
-      - pub/service_k8s_telemetry
-      - pub/local_repo
-      - pub/new_arch_pylint
+      - pub/service_cluster_telemetry
+      - pub/multiple_login_node
       - pub/local_repo_arch
       - pub/k8s_plugins
-=======
-      - pub/service_cluster_telemetry
-      - pub/multiple_login_node
->>>>>>> 7b274011
 
 jobs:
   build:
