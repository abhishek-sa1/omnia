Before you run the provision tool
---------------------------------

* (Recommended) Run ``prereq.sh`` to get the system ready to deploy Omnia. Alternatively, ensure that `Ansible 2.12.10 <https://docs.ansible.com/ansible/latest/reference_appendices/release_and_maintenance.html>`_ and `Python 3.8 <https://www.python.org/downloads/release/python-380/>`_ are installed on the system. SELinux should also be disabled.
* Set the hostname of the control plane using the ``hostname``. ``domain name`` format.

    .. include:: ../../Appendices/hostnamereqs.rst

    For example, ``controlplane.omnia.test`` is acceptable.

.. note:: The domain name specified for the control plane should be the same as the one specified under ``domain_name`` in ``input/provision_config.yml``.

* To provision the bare metal servers, download one of the following ISOs for deployment:

    1. `Rocky 8 <https://rockylinux.org/>`_

    2. `RHEL 8.x <https://www.redhat.com/en/enterprise-linux-8>`_


Note the compatibility between cluster OS and control plane OS below:

        +---------------------+--------------------+------------------+
        |                     |                    |                  |
        | Control Plane OS    | Compute Node OS    | Compatibility    |
        +=====================+====================+==================+
        |                     |                    |                  |
        | RHEL [2]_           | RHEL               | Yes              |
        +---------------------+--------------------+------------------+
        |                     |                    |                  |
        | RHEL [2]_           | Rocky              | Yes              |
        +---------------------+--------------------+------------------+
        |                     |                    |                  |
        | Rocky               | RHEL               | Yes [1]_         |
        +---------------------+--------------------+------------------+
        |                     |                    |                  |
        | Rocky               | Rocky              | Yes              |
        +---------------------+--------------------+------------------+

.. [1] For a Rocky control plane and RHEL compute nodes, it is mandatory to populate ``rhel_repo_local_path`` in ``input/provision_config.yml``.
.. [2] Ensure that control planes running RHEL have an active subscription or are configured to access local repositories. The following repositories should be enabled on the control plane: **AppStream**, **Code Ready Builder (CRB)**, **BaseOS**.

* To set up CUDA and OFED using the provisioning tool, download the required repositories from here:

    1. `CUDA <https://developer.nvidia.com/cuda-downloads/>`_

    2. `OFED <https://network.nvidia.com/products/infiniband-drivers/linux/mlnx_ofed/>`_

* To dictate IP address/MAC mapping, a host mapping file can be provided. Use the `pxe_mapping_file.csv <../../samplefiles.html>`_ to create your own mapping file.

* Ensure that all connection names under the network manager match their corresponding device names. ::

    nmcli connection

In the event of a mismatch, edit the file  ``/etc/sysconfig/network-scripts/ifcfg-<nic name>`` using vi editor.

* When discovering nodes via snmpwalk or a mapping file, all target nodes should be set up in PXE mode before running the playbook.

* Nodes provisioned using the Omnia provision tool do not require a RedHat subscription to run ``provision.yml`` on RHEL target nodes.

<<<<<<< HEAD
* For RHEL target nodes not provisioned by Omnia, ensure that RedHat subscription is enabled on all target nodes. Every target node will require a RedHat subscription.

* Users should also ensure that all repos (AppStream, BaseOS and CRB) are available on the RHEL control plane.

.. note::
    To enable the repositories, run the following commands: ::
        subscription-manager repos --enable=codeready-builder-for-rhel-8-x86_64-rpms
        subscription-manager repos --enable=rhel-8-for-x86_64-appstream-rpms
        subscription-manager repos --enable=rhel-8-for-x86_64-baseos-rpms

    Verify your changes by running: ``yum repolist enabled``


=======
>>>>>>> 3a1bbc00
* Ensure that the ``pxe_nic`` and ``public_nic`` are in the firewalld zone: public.

* The control plane NIC connected to remote servers (through the switch) should be configured with two IPs in a shared LOM set up. This NIC is configured by Omnia with the IP xx.yy.255.254, aa.bb.255.254 (where xx.yy are taken from ``bmc_nic_subnet`` and aa.bb are taken from ``admin_nic_subnet``) when ``network_interface_type`` is set to ``lom``. For other discovery mechanisms, only the admin NIC is configured with aa.bb.255.254 (Where aa.bb is taken from ``admin_nic_subnet``).

.. image:: ../../images/ControlPlaneNic.png

.. note::

    * After configuration and installation of the cluster, changing the control plane is not supported. If you need to change the control plane, you must redeploy the entire cluster.

    * If there are errors while executing any of the Ansible playbook commands, then re-run the playbook.

    * For servers with an existing OS being discovered via BMC, ensure that the first PXE device on target nodes should be the designated active NIC for PXE booting.







<|MERGE_RESOLUTION|>--- conflicted
+++ resolved
@@ -57,22 +57,10 @@
 
 * Nodes provisioned using the Omnia provision tool do not require a RedHat subscription to run ``provision.yml`` on RHEL target nodes.
 
-<<<<<<< HEAD
 * For RHEL target nodes not provisioned by Omnia, ensure that RedHat subscription is enabled on all target nodes. Every target node will require a RedHat subscription.
 
 * Users should also ensure that all repos (AppStream, BaseOS and CRB) are available on the RHEL control plane.
 
-.. note::
-    To enable the repositories, run the following commands: ::
-        subscription-manager repos --enable=codeready-builder-for-rhel-8-x86_64-rpms
-        subscription-manager repos --enable=rhel-8-for-x86_64-appstream-rpms
-        subscription-manager repos --enable=rhel-8-for-x86_64-baseos-rpms
-
-    Verify your changes by running: ``yum repolist enabled``
-
-
-=======
->>>>>>> 3a1bbc00
 * Ensure that the ``pxe_nic`` and ``public_nic`` are in the firewalld zone: public.
 
 * The control plane NIC connected to remote servers (through the switch) should be configured with two IPs in a shared LOM set up. This NIC is configured by Omnia with the IP xx.yy.255.254, aa.bb.255.254 (where xx.yy are taken from ``bmc_nic_subnet`` and aa.bb are taken from ``admin_nic_subnet``) when ``network_interface_type`` is set to ``lom``. For other discovery mechanisms, only the admin NIC is configured with aa.bb.255.254 (Where aa.bb is taken from ``admin_nic_subnet``).
