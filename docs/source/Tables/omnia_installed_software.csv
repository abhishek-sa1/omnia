--- conflicted
+++ resolved
@@ -108,11 +108,6 @@
 flannel,Apache 2.0,Flannel is a simple and easy-to-configure network fabric for containers. It is part of the Kubernetes ecosystem and primarily used to provide a network overlay that connects containers across multiple nodes.,0.22.0
 csi-powerscale,Apache 2.0,CSI Driver for Dell PowerScale devices,2.13.0
 external-snapshotter,Apache 2.0,Sidecar container that watches Kubernetes Snapshot CRD objects and triggers CreateSnapshot/DeleteSnapshot against a CSI endpoint.,8.0.1
-<<<<<<< HEAD
-Prometheus Gaudi metric exporter,Apache 2.0,This is a Prometheus exporter implementation that enables the collection of Intel Gaudi AI accelerator metrics in a container cluster for compute workload.,1.19.1-26
-DeepSpeed Intel,Apache 2.0,"DeepSpeed is a deep learning optimization library that makes distributed training and inference easy, efficient, and effective.",v2Beta1
-Jinja2,BSD 3 Clause License,"Jinja is a fast, expressive, extensible templating engine written in Python.",3.1.5
-=======
 Prometheus Gaudi metric exporter,Apache 2.0,This is a Prometheus exporter implementation that enables the collection of Intel Gaudi AI accelerator metrics in a container cluster for compute workload.,1.19.2-32
 DeepSpeed Intel,Apache 2.0,"DeepSpeed is a deep learning optimization library that makes distributed training and inference easy, efficient, and effective.",v2Beta1
->>>>>>> 0fc3187c
+Jinja2,BSD 3 Clause License,"Jinja is a fast, expressive, extensible templating engine written in Python.",3.1.5