# Copyright 2025 Dell Inc. or its subsidiaries. All Rights Reserved.
#
#  Licensed under the Apache License, Version 2.0 (the "License");
#  you may not use this file except in compliance with the License.
#  You may obtain a copy of the License at
#
#      http://www.apache.org/licenses/LICENSE-2.0
#
#  Unless required by applicable law or agreed to in writing, software
#  distributed under the License is distributed on an "AS IS" BASIS,
#  WITHOUT WARRANTIES OR CONDITIONS OF ANY KIND, either express or implied.
#  See the License for the specific language governing permissions and
#  limitations under the License.

#!/usr/bin/python

"""
This module provides functions for fetching roles from an OmniDB database.
"""

from ansible.module_utils.basic import AnsibleModule
from ansible.module_utils.discovery.omniadb_connection import get_data_from_db # type: ignore

<<<<<<< HEAD
MANAGEMENT_LAYER_ROLES = {
    "service", "login", "compiler", "kube_control_plane", "etcd", 
    "slurm_control_node", "slurm_dbd", "auth_server"
    }
=======
MANAGEMENT_LAYER_ROLES = {"oim_ha_node", "service", "login", "compiler", "kube_control_plane", "etcd", "slurm_control_node", "slurm_dbd", "auth_server"}
>>>>>>> ab343415
SECOND_LAYER_ROLES = {"default", "kube_node", "slurm_node"}
NON_SERVICE_ROLES = (MANAGEMENT_LAYER_ROLES | SECOND_LAYER_ROLES) - {"service"}

def validate_roles(roles, layer, module, management_layer_roles=MANAGEMENT_LAYER_ROLES, second_layer_roles=SECOND_LAYER_ROLES, non_service_roles=NON_SERVICE_ROLES): # type: ignore
    """
    Validates roles based on multiple conditions:
    1. Roles should only belong to either management_layer or compute-layer roles.
    2. At least one role should exist in the given layer.
    3. Groups associated with management_layer roles should not be in compute-layer roles.
    4. Groups assigned to 'service' should not be in other management_layer roles.

    :param roles: Dictionary where keys are role names and values are dictionaries with a 'groups'
                  key containing a list of groups.
    :param management_layer_roles: Set of management_layer role names.
    :param compute_layer_roles: Set of compute-layer role names.
    :param layer: Specifies which layer should have at least one role.
                  Should be 'first' or 'default'.
    :raises RoleValidationError: If validation fails, raises an exception with the list of errors.
    :return: True if validation passes.
    """

    # Create a mapping of roles to groups (converted to sets for efficiency)
    role_groups = {role: set(data.get("groups", [])) for role, data in roles.items()}

    defined_roles = set(roles.keys())  # Extract all roles from input

    # Check 1: Ensure all roles belong to either management_layer or compute-layer roles
    invalid_roles = defined_roles - (management_layer_roles | second_layer_roles)
    errors = []
    if invalid_roles:
        module.warn(
            f"Invalid roles detected: {invalid_roles}. \
                Roles must be from either management_layer or compute-layer roles.")

    # Check 1&2: Ensure at least one role exists in the specified layer
    if layer == "first":
        if not defined_roles.intersection(management_layer_roles):
            raise ValueError("At least one role must be from the management_layer roles.")
    else:
        if 'service' in defined_roles:
            if not defined_roles.intersection(second_layer_roles):
                raise ValueError(
                    f"At least one role must be defined from - \
                        {second_layer_roles} in roles_config.yml")
        else:
            if not defined_roles.intersection(non_service_roles):
                raise ValueError(
                    f"At least one role must be defined from - \
                        {non_service_roles} roles_config.yml")

    # Collect all groups used by management_layer and compute-layer roles
    management_layer_groups = {group for role in management_layer_roles \
                               for group in role_groups.get(role, [])}
    second_layer_groups = {group for role in second_layer_roles \
                           for group in role_groups.get(role, [])}

    # Check 3: Ensure groups from management_layer roles are not in compute-layer roles
    common_groups = management_layer_groups.intersection(second_layer_groups)
    if common_groups:
        errors.append(f"Groups {common_groups} \
                      are assigned to both management_layer and compute-layer roles.")

    # Check 4: Ensure groups in 'service' role are not part of other management_layer roles
    service_groups = role_groups.get("service", set())

    for role in management_layer_roles:
        if role != "service":
            overlapping_groups = service_groups.intersection(role_groups.get(role, set()))
            if overlapping_groups:
                errors.append(f"Groups {overlapping_groups} \
                              from 'service' role are also part of management_layer role '{role}'.")

    # Raise an error if validation fails
    if errors:
        raise ValueError("\n".join(errors))

def check_switch_required(group_data, layer):
    """Check if switch based provisioning is required."""
    if layer == 'first':
        return False
    switch_data = group_data.get("switch_details", {})
    if switch_data and switch_data.get("ip", '') and switch_data.get("ports", ''):
        return True
    else:
        return False

def check_bmc_required(group_data):
    """Check if bmc based provisioning is required."""
    bmc_data = group_data.get("bmc_details", {})
    if bmc_data and bmc_data.get("static_range", ''):
        return True
    else:
        return False

def check_hierarchical_provision(group, groups_data, roles_data, layer):
    """Check if hierarchical provisioning is required."""
    if layer == 'first':
        return False
    group_data = groups_data[group]
    parent = group_data.get("parent", '')
    if parent == '':
        return False
    query_result = get_data_from_db(
        table_name='cluster.nodeinfo',
        filter_dict={'service_tag': parent, 'status': 'booted', 'role': "service"},
    )

    if query_result:
        data = {
            query_result[0]['node']: { 'admin_ip': query_result[0]['admin_ip'],
                                        'service_tag': query_result[0]['service_tag'] }
            }
        return data
    else:
        raise ValueError(f'''Parent node - (service tag: {parent}) \
                         is not a service node or not in booted state.
        Provision the parent nodes first.''')

def filter_roles(groups_data, roles_data, layer):
    """Filter the roles based on the layer and the roles data."""

    if layer == "first":
        valid_roles = set(roles_data.keys()).intersection(MANAGEMENT_LAYER_ROLES)
    else:
        if 'service' in roles_data:
            valid_roles = set(roles_data.keys()).intersection(SECOND_LAYER_ROLES)
        else:
            valid_roles = set(roles_data.keys()).intersection(NON_SERVICE_ROLES)
    return valid_roles


def roles_groups_mapping(groups_data, roles_data, layer):
    """
    Maps the roles to the groups and returns the mapping, along with some additional information.

    Parameters:
        groups_data (dict): A dictionary containing the group data.
        roles_data (dict): A dictionary containing the roles data.
        layer (str): The layer of the roles.

    Returns:
        tuple: A tuple containing the following:
            - bmc_check (bool): A boolean indicating if BMC is required.
            - switch_check (bool): A boolean indicating if switch is required.
            - hierarchical_provision_status (bool): A boolean indicating if hierarchical 
                                                    provisioning is required.
            - roles_groups_data (dict): A dictionary containing the roles and groups data.
            - groups_roles_info (dict): A dictionary containing the groups and roles information.
            - hierarchical_service_data (dict): A dictionary containing the hierarchical
                                                service node data.

    Raises:
        Exception: If a group doesn't exist in the roles_config.yml Groups dict.
    """


    valid_roles = filter_roles(groups_data, roles_data, layer)

    bmc_check = False
    switch_check = False
    hierarchical_provision_status = False
    roles_groups_data = {}
    groups_roles_info = {}
    hierarchical_service_data = {}

    for role in valid_roles:
        for group in roles_data[role]["groups"]:

            if groups_data.get(group, {}):
                groups_roles_info.setdefault(group, {}).setdefault('roles', []).append(role)
                groups_roles_info[group].update(groups_data.get(group))
                grp_bmc_check = check_bmc_required(groups_data[group])
                grp_switch_check = grp_bmc_check and check_switch_required(groups_data[group], \
                                                                           layer)
                # For a group bmc will be false if switch is true
                grp_bmc_check = False if grp_switch_check else grp_bmc_check
                switch_check = switch_check or grp_switch_check
                bmc_check = bmc_check or grp_bmc_check
                service_node = check_hierarchical_provision(group, groups_data, roles_data, layer)
                if service_node:
                    snode_name = list(service_node.keys())[0]
                    parent_data = hierarchical_service_data.get(snode_name, {})
                    parent_data.setdefault('admin_ip', service_node[snode_name]['admin_ip'])
                    parent_data.setdefault('service_tag', service_node[snode_name]['service_tag'])
                    parent_data.setdefault('child_groups', []).append(group)
                    hierarchical_service_data[snode_name] = parent_data
                hierarchical_provision_status = hierarchical_provision_status or bool(service_node)
                roles_groups_data[role] = {}
                roles_groups_data[role][group] = groups_data[group]
                groups_roles_info[group]['switch_status'] = grp_switch_check
                groups_roles_info[group]['bmc_static_status'] = grp_bmc_check
                groups_roles_info[group]['hierarchical_provision_status'] = \
                    hierarchical_provision_status
            else:
                raise ValueError(
                    f"Group '{group}' doesn't exist in roles_config.yml Groups dict"
                    )

    return bmc_check, switch_check, hierarchical_provision_status, roles_groups_data, \
        groups_roles_info, hierarchical_service_data

def main():
    """
    This function is the main entry point of the Ansible module.
    It takes three parameters: roles_data, groups_data, and layer.
    The roles_data is a list of dictionaries where each dictionary
    contains the role name and other details. 
    The groups_data is a dictionary where each key is a group name and the value is another
    dictionary containing group details. The layer parameter is a string that can be either 
    "first" or "default". The function processes the roles and groups data, validates the roles,
    and then maps the roles to the groups. It also checks for BMC and switch requirements and
    hierarchical provisioning status. Finally, it returns the processed data in JSON format.

    Parameters:
        roles_data (list): A list of dictionaries where each dictionary contains the role name 
                           and other details.
        groups_data (dict): A dictionary where each key is a group name and the value is another 
                            dictionary containing group details.
        layer (str): A string that can be either "first" or "default".

    Returns:
        dict: A dictionary containing the processed data, including the roles, groups,
        and other relevant information.
    """
    module_args = dict(
        roles_data=dict(type="list", required=True),
        groups_data=dict(type="dict", required=True),
        layer=dict(type="str", choices=["first", "default"], required=True)
    )

    module = AnsibleModule(argument_spec=module_args, supports_check_mode=True)

    try:
        roles_list = module.params["roles_data"]
        groups = module.params["groups_data"]
        layer = module.params["layer"]
        roles = {role.pop('name'): role for role in roles_list}
        validate_roles(roles, layer, module)
        need_bmc, need_switch, hierarchical_provision_status, roles_groups_data, \
            groups_roles_info, hierarchical_service_data = \
                roles_groups_mapping(groups, roles, layer)
        module.exit_json(
            changed=False,
            roles_data=roles,
            groups_data=groups,
            groups_roles_info=groups_roles_info,
            roles_groups_data=roles_groups_data,
            bmc_static_status=need_bmc,
            switch_status=need_switch,
            hierarchical_provision_status = hierarchical_provision_status,
            hierarchical_service_node_data = hierarchical_service_data
        )
    except ValueError as e:
        module.fail_json(msg=str(e))

if __name__ == "__main__":
    main()<|MERGE_RESOLUTION|>--- conflicted
+++ resolved
@@ -21,14 +21,10 @@
 from ansible.module_utils.basic import AnsibleModule
 from ansible.module_utils.discovery.omniadb_connection import get_data_from_db # type: ignore
 
-<<<<<<< HEAD
 MANAGEMENT_LAYER_ROLES = {
-    "service", "login", "compiler", "kube_control_plane", "etcd", 
+    "oim_ha_node", "service", "login", "compiler", "kube_control_plane", "etcd", 
     "slurm_control_node", "slurm_dbd", "auth_server"
     }
-=======
-MANAGEMENT_LAYER_ROLES = {"oim_ha_node", "service", "login", "compiler", "kube_control_plane", "etcd", "slurm_control_node", "slurm_dbd", "auth_server"}
->>>>>>> ab343415
 SECOND_LAYER_ROLES = {"default", "kube_node", "slurm_node"}
 NON_SERVICE_ROLES = (MANAGEMENT_LAYER_ROLES | SECOND_LAYER_ROLES) - {"service"}
 
