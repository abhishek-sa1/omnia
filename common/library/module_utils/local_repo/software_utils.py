# Copyright 2025 Dell Inc. or its subsidiaries. All Rights Reserved.
#
# Licensed under the Apache License, Version 2.0 (the "License");
# you may not use this file except in compliance with the License.
# You may obtain a copy of the License at
#
#     http://www.apache.org/licenses/LICENSE-2.0
#
# Unless required by applicable law or agreed to in writing, software
# distributed under the License is distributed on an "AS IS" BASIS,
# WITHOUT WARRANTIES OR CONDITIONS OF ANY KIND, either express or implied.
# See the License for the specific language governing permissions and
# limitations under the License.
<<<<<<< HEAD
# pylint: disable=line-too-long,import-error,no-name-in-module
=======

from collections import defaultdict
>>>>>>> e408f08e
import os
import json
import csv
import yaml
from jinja2 import Template
import requests
from ansible.module_utils.local_repo.common_functions import is_encrypted, process_file
# Import default variables from config.py
from ansible.module_utils.local_repo.config import (
    PACKAGE_TYPES,
    CSV_COLUMNS,
    SOFTWARE_CONFIG_SUBDIR,
    DEFAULT_STATUS_FILENAME,
    RPM_LABEL_TEMPLATE,
    OMNIA_REPO_KEY,
    RHEL_OS_URL,
    SOFTWARES_KEY,
    USER_REPO_URL,
    REPO_CONFIG
)


def load_json(file_path):
    """
    Load JSON data from a file.

    Args:
        file_path (str): The path to the JSON file.

    Returns:
        dict: The loaded JSON data.

    Raises:
        FileNotFoundError: If the file is not found.
        ValueError: If the JSON parsing fails.
    """
    try:
        with open(file_path, 'r') as file:
            return json.load(file)
    except FileNotFoundError:
        raise FileNotFoundError(f"Error: File '{file_path}' not found.")
    except json.JSONDecodeError:
        raise ValueError(f"Error: Failed to parse JSON in file '{file_path}'.")


def load_yaml(file_path):
    """
    Load YAML data from a file.

    Args:
        file_path (str): The path to the YAML file.

    Returns:
        dict: The loaded YAML data.

    Raises:
        FileNotFoundError: If the file is not found.
        yaml.YAMLError: If the YAML parsing fails.
    """
    with open(file_path, 'r', encoding='utf-8') as file:
        return yaml.safe_load(file)


def validate_repo_mappings(yaml_data, json_data):
    """
    Validates the repository mappings in the given JSON data against the YAML data.

    Args:
        yaml_data (dict): The YAML data containing the repository mappings.
        json_data (str): The path to the JSON file or the JSON data
        containing the package information.

    Returns:
        list: A list of error messages for invalid repository mappings.
    """
    user_repos = yaml_data.get("user_repo_url") or []
    omnia_repos = yaml_data.get("omnia_repo_url_rhel") or []

    valid_repos = [repo["name"] for repo in (user_repos + omnia_repos)]
    valid_repos.extend(['baseos', 'appstream', 'codeready-builder'])
    data = load_json(json_data)

    errors = []
    for section, section_data in data.items():
        if isinstance(section_data, dict):
            for cluster_name, cluster_data in section_data.items():
                for package in cluster_data:
                    if package.get("type") == 'rpm':
                        repo_name = package.get("repo_name")
                        if repo_name not in valid_repos:
                            error_msg = (
                                f"Error: Repository '{repo_name}' for "
                                f"package '{package['package']}' "
                                f"in subgroup '{section}' is not found in local_repo_config.yml"
                            )
                            errors.append(error_msg)
    return errors


def get_json_file_path(software_name, cluster_os_type, cluster_os_version, user_json_path):
    """
    Generate the file path for a JSON file based on the provided software name,
     cluster OS type, cluster OS version, and user JSON path.

    Parameters:
        software_name (str): The name of the software.
        cluster_os_type (str): The type of the cluster operating system.
        cluster_os_version (str): The version of the cluster operating system.
        user_json_path (str): The path to the user JSON file.

    Returns:
        str or None: The file path for the JSON file if it exists, otherwise None.
    """
    base_path = os.path.dirname(os.path.abspath(user_json_path))
    json_path = os.path.join(
        base_path,
        f'{SOFTWARE_CONFIG_SUBDIR}/{cluster_os_type}/{cluster_os_version}/{software_name}.json')
    if os.path.exists(json_path):
        return json_path
    return None


def get_csv_file_path(software_name, user_csv_dir):
    """
    Generates the absolute path of the CSV file based on the software name
    and the user-provided CSV directory.

    Parameters:
        software_name (str): The name of the software.
        user_csv_dir (str): The directory path where the CSV file is located.

    Returns:
        str: The absolute path of the CSV file if it exists, otherwise None.
    """
    status_csv_file_path = os.path.join(
        user_csv_dir, software_name, DEFAULT_STATUS_FILENAME)
    return status_csv_file_path


def is_remote_url_reachable(remote_url, timeout=10, client_cert=None, client_key=None, ca_cert=None):
    """
    Check if a remote URL is reachable with or without SSL client certs.
    If SSL certs are provided, the function will attempt to use them; otherwise,
    it defaults to a standard HTTP request.
    Args:
        remote_url (str): The URL to check for reachability.
        timeout (int, optional): The maximum number of seconds to wait for a response.
        Defaults to 10.
        client_cert (str, optional): Path to the client certificate file. Defaults to None.
        client_key (str, optional): Path to the client key file. Defaults to None.
        ca_cert (str, optional): Path to the CA certificate file. Defaults to None.
    Returns:
        bool: True if the URL is reachable (HTTP status 200), False otherwise.
    """
    try:
        # Check if SSL certs are provided and handle accordingly
        if client_cert and client_key and ca_cert:
            response = requests.get(
                remote_url,
                cert=(client_cert, client_key),
                verify=ca_cert,
                timeout=timeout
            )
        else:
            # Proceed with a regular HTTP request if no SSL certs are provided
            response = requests.get(remote_url, timeout=timeout)
        return response.status_code == 200
    except Exception:
        return False


def transform_package_dict(data):
    """
    Transforms a dictionary of packages into a new dictionary.
    Args:
        data (dict): A dictionary of packages, where each key is a string and
                     each value is a list of dictionaries. Each dictionary in
                     the list represents a package and contains the following
                     keys: "type" (a string) and "package" (a string).
    Returns:
        dict: A new dictionary where each key is a string and each value is
              a list of dictionaries. Each dictionary in the list represents
              a package and contains the following keys: "type" (a string),
              "package" (a string), and "rpm_list" (a list of strings) if the
              package type is "rpm".
    """
    result = {}
    rpm_packages = defaultdict(list)

    for key, items in data.items():
        transformed_items = []

        for item in items:
            if item.get("type") == "rpm":
                rpm_packages[key].append(item["package"])
            elif item.get("type") == "rpm_list":
                rpm_packages[key].extend(item["package_list"])

            else:
                transformed_items.append(item)

        if rpm_packages[key]:
            transformed_items.append({
                "package": RPM_LABEL_TEMPLATE.format(key=key),
                "rpm_list": rpm_packages[key],
                "type": "rpm"
            })

        result[key] = transformed_items

    return result


def parse_repo_urls(repo_config, local_repo_config_path, version_variables, vault_key_path):
    """
    Parses the repository URLs from the given local repository configuration file.
    Args:
        repo_config (str): Repo configuration
        local_repo_config_path (str): The path to the local repository configuration file.
        version_variables (dict): A dictionary of version variables.
        vault_key_path: Ansible vault key path
    Returns:
        tuple: A tuple where the first element is either the parsed repository URLs as a JSON string
               (on success) or the rendered URL (if unreachable),
                and the second element is a boolean
               indicating success (True) or failure (False).
        str: The parsed repository URLs as a JSON string.
    """
    local_yaml = load_yaml(local_repo_config_path)
    repo_entries = local_yaml.get(OMNIA_REPO_KEY, [])
<<<<<<< HEAD
    rhel_repo_entry = local_yaml.get(RHEL_OS_URL,[])
    user_repo_entry = local_yaml.get(USER_REPO_URL,[])
=======
    rhel_repo_entry = local_yaml.get(RHEL_OS_URL, [])
    user_repo_entry = local_yaml.get(USER_REPO_URL, [])
>>>>>>> e408f08e
    parsed_repos = []
    vault_key_path = os.path.join(
        vault_key_path, ".local_repo_credentials_key")
    if user_repo_entry:
        for url_ in user_repo_entry:
            name = url_.get("name", "unknown")
            url = url_.get("url", "")
            gpgkey = url_.get("gpgkey")
            ca_cert = url_.get("sslcacert", "")
            client_key = url_.get("sslclientkey", "")
            client_cert = url_.get("sslclientcert", "")
            policy_given = url_.get("policy", repo_config)
            policy = REPO_CONFIG.get(policy_given)
            for path in [ca_cert, client_key, client_cert]:
                mode = "decrypt"
                if path and is_encrypted(path):
                    result, message = process_file(path, vault_key_path, mode)
                    if result is False:
                        return f"Error during decrypt for user repository path:{path}", False

            if not is_remote_url_reachable(url, client_cert=client_cert,
                                           client_key=client_key, ca_cert=ca_cert):
                return url, False

            parsed_repos.append({
                "package": name,
                "url": url,
                "gpgkey": gpgkey if gpgkey else "null",
                "version": "null",
                "ca_cert": ca_cert,
                "client_key": client_key,
                "client_cert": client_cert,
                "policy": policy
            })

    for url_ in rhel_repo_entry:
        name = url_.get("name", "unknown")
        url = url_.get("url", "")
        gpgkey = url_.get("gpgkey")
        policy_given = url_.get("policy", repo_config)
        policy = REPO_CONFIG.get(policy_given)
        if not is_remote_url_reachable(url):
            return url, False

        parsed_repos.append({
            "package": name,
            "url": url,
            "gpgkey": gpgkey if gpgkey else "null",
            "version": "null",
            "policy": policy
        })

    for repo in repo_entries:
        name = repo.get("name", "unknown")
        url = repo.get("url", "")
        gpgkey = repo.get("gpgkey")
        version = version_variables.get(f"{name}_version")
        policy_given = repo.get("policy", repo_config)
        policy = REPO_CONFIG.get(policy_given)
        try:
            rendered_url = Template(url).render(version_variables)
        except Exception as e:
            print(f"Warning: Error rendering URL {url} - {str(e)}")
            rendered_url = url  # Fallback to original URL

        # To handle special case when software_config.json does not contain these
        if name in ["amdgpu", "rocm", "beegfs"] and (version is None or version == "null"):
            continue

        # Edge case for oneapi, snoopy, nvidia-repo
        elif not is_remote_url_reachable(rendered_url) and name not in ["oneapi", "snoopy", "nvidia-repo"]:
            return rendered_url, False

        parsed_repos.append({
            "package": name,
            "url": rendered_url,
            "gpgkey": gpgkey if gpgkey else "null",
            "version": version if version else "null",
            "policy": policy
        })

    return json.dumps(parsed_repos), True


def set_version_variables(user_data, software_names, cluster_os_version):
    """
    Generates a dictionary of version variables from the user data.
    Args:
        user_data (dict): The user data containing the software information.
        software_names (list): The list of software names to extract versions for.
        cluster_os_version (str): The version of the cluster operating system.
    Returns:
        dict: A dictionary of version variables, where the keys are the software names
              and the values are the corresponding versions.
    """
    version_variables = {}

    for software in user_data.get(SOFTWARES_KEY, []):
        name = software.get('name')
        if name in software_names and 'version' in software:
            version_variables[f"{name}_version"] = software['version']

    for key in software_names:
        for item in user_data.get(key, []):
            name = item.get('name')
            if 'version' in item:
                version_variables[f"{name}_version"] = item['version']

    version_variables["cluster_os_version"] = cluster_os_version
    return version_variables


def get_subgroup_dict(user_data):
    """
    Returns a tuple containing a dictionary mapping software names to subgroup lists,
    and a list of software names.
    """
    subgroup_dict = {}
    software_names = []

    for sw in user_data.get(SOFTWARES_KEY, []):
        software_name = sw['name']
        software_names.append(software_name)
        subgroups = [sw['name']] + [item['name']
                                    for item in user_data.get(software_name, [])]
        subgroup_dict[software_name] = subgroups if isinstance(
            user_data.get(software_name), list) else [sw['name']]
    return subgroup_dict, software_names


def get_csv_software(file_name):
    """
    Retrieves a list of software names from a CSV file.

    Parameters:
        file_name (str): The name of the CSV file.

    Returns:
        list: A list of software names.
    """
    csv_software = []

    if not os.path.isfile(file_name):
        return csv_software

    with open(file_name, mode='r') as csv_file:
        reader = csv.DictReader(csv_file)
        csv_software = [row.get(CSV_COLUMNS["column1"], "").strip()
                        for row in reader]

    return csv_software


def get_failed_software(file_name):
    """
    Retrieves a list of failed software from a CSV file.

    Parameters:
        file_name (str): The name of the CSV file.

    Returns:
        list: A list of software names that failed.
    """
    failed_software = []

    if not os.path.isfile(file_name):
        return failed_software

    with open(file_name, mode='r') as csv_file:
        reader = csv.DictReader(csv_file)
        failed_software = [row.get(CSV_COLUMNS["column1"], "").strip()
                           for row in reader
                           if row.get(CSV_COLUMNS["column2"], "").strip().lower() == "failed"]

    return failed_software


def parse_json_data(file_path, package_types, failed_list=None, subgroup_list=None):
    """
    Retrieves a filtered list of items from a JSON file.

    Parameters:
        file_path (str): The path to the JSON file.
        package_types (list): A list of package types to filter.
        failed_list (list, optional): A list of failed packages. Defaults to None.
        subgroup_list (list, optional): A list of subgroups to filter. Defaults to None.

    Returns:
        list: The filtered list of items.
    """
    data = load_json(file_path)
    filtered_list = []

    for key, package in data.items():
        if subgroup_list is None or key in subgroup_list:
            for value in package.values():
                for item in value:
                    # Get package name
                    pkg_name = item.get("package")

                    # Construct possible match keys based on available fields
                    match_keys = {pkg_name}  # Base case: package name only

                    if "tag" in item and item["tag"]:
                        # Add package:tag
                        match_keys.add(f"{pkg_name}:{item['tag']}")

                    if "digest" in item and item["digest"]:
                        # Add package:digest
                        match_keys.add(f"{pkg_name}:{item['digest']}")

                    # Apply filtering
                    if item.get("type") in package_types and (failed_list is None or any(match in failed_list for match in match_keys)):
                        filtered_list.append(item)

    return filtered_list


def check_csv_existence(path):
    """
    Checks if a CSV file exists at the given path.

    Parameters:
        path (str): The path to the CSV file.

    Returns:
        bool: True if the CSV file exists, False otherwise.
    """
    return os.path.isfile(path)


def process_software(software, fresh_installation, json_path, csv_path, subgroup_list):
    """
    Processes the given software by parsing JSON data and returning a filtered list of items.

    Parameters:
        software (str): The name of the software.
        fresh_installation (bool): Indicates whether it is a fresh installation.
        json_path (str): The path to the JSON file.
        csv_path (str): The path to the CSV file.
        subgroup_list (list, optional): A list of subgroups to filter. Defaults to None.

    Returns:
        list: The filtered list of items.
    """
    failed_packages = None if fresh_installation else get_failed_software(
        csv_path)
    rpm_package_type = ['rpm']
    rpm_tasks = []
    if failed_packages is not None and any("RPMs" in software for software in failed_packages):
        rpm_tasks = parse_json_data(
            json_path, rpm_package_type, None, subgroup_list)

    combined = parse_json_data(
        json_path, PACKAGE_TYPES, failed_packages, subgroup_list) + rpm_tasks
    return combined, failed_packages


def get_software_names(data_path):
    """
    Retrieves a list of software names from a given data file.

    Parameters:
        data_path (str): The path to the data file.

    Returns:
        list: A list of software names.
    """
    data = load_json(data_path)
    return [software['name'] for software in data.get(SOFTWARES_KEY, [])]<|MERGE_RESOLUTION|>--- conflicted
+++ resolved
@@ -11,12 +11,10 @@
 # WITHOUT WARRANTIES OR CONDITIONS OF ANY KIND, either express or implied.
 # See the License for the specific language governing permissions and
 # limitations under the License.
-<<<<<<< HEAD
+
 # pylint: disable=line-too-long,import-error,no-name-in-module
-=======
 
 from collections import defaultdict
->>>>>>> e408f08e
 import os
 import json
 import csv
@@ -247,13 +245,8 @@
     """
     local_yaml = load_yaml(local_repo_config_path)
     repo_entries = local_yaml.get(OMNIA_REPO_KEY, [])
-<<<<<<< HEAD
-    rhel_repo_entry = local_yaml.get(RHEL_OS_URL,[])
-    user_repo_entry = local_yaml.get(USER_REPO_URL,[])
-=======
     rhel_repo_entry = local_yaml.get(RHEL_OS_URL, [])
     user_repo_entry = local_yaml.get(USER_REPO_URL, [])
->>>>>>> e408f08e
     parsed_repos = []
     vault_key_path = os.path.join(
         vault_key_path, ".local_repo_credentials_key")
