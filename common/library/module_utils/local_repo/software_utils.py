# Copyright 2025 Dell Inc. or its subsidiaries. All Rights Reserved.
#
# Licensed under the Apache License, Version 2.0 (the "License");
# you may not use this file except in compliance with the License.
# You may obtain a copy of the License at
#
#     http://www.apache.org/licenses/LICENSE-2.0
#
# Unless required by applicable law or agreed to in writing, software
# distributed under the License is distributed on an "AS IS" BASIS,
# WITHOUT WARRANTIES OR CONDITIONS OF ANY KIND, either express or implied.
# See the License for the specific language governing permissions and
# limitations under the License.
# pylint: disable=import-error,no-name-in-module,too-many-branches,too-many-statements

"""
This module util contains all custom software utilities used across custom modules
"""
from collections import defaultdict
import os
import json
import csv
import re
import yaml
from jinja2 import Template
import requests
from ansible.module_utils.local_repo.common_functions import is_encrypted, process_file
# Import default variables from config.py
from ansible.module_utils.local_repo.config import (
    PACKAGE_TYPES,
    CSV_COLUMNS,
    SOFTWARE_CONFIG_SUBDIR,
    DEFAULT_STATUS_FILENAME,
    RPM_LABEL_TEMPLATE,
    RHEL_OS_URL,
    SOFTWARES_KEY,
    REPO_CONFIG,
    ARCH_SUFFIXES
)


def load_json(file_path):
    """
    Load JSON data from a file.

    Args:
        file_path (str): The path to the JSON file.

    Returns:
        dict: The loaded JSON data.

    Raises:
        FileNotFoundError: If the file is not found.
        ValueError: If the JSON parsing fails.
    """
    try:
        with open(file_path, 'r') as file:
            return json.load(file)
    except FileNotFoundError as exc:
        raise FileNotFoundError(f"Error: File '{file_path}' not found.") from exc
    except json.JSONDecodeError as exc:
        raise ValueError(f"Error: Failed to parse JSON in file '{file_path}'.") from exc


def load_yaml(file_path):
    """
    Load YAML data from a file.

    Args:
        file_path (str): The path to the YAML file.

    Returns:
        dict: The loaded YAML data.

    Raises:
        FileNotFoundError: If the file is not found.
        yaml.YAMLError: If the YAML parsing fails.
    """
    with open(file_path, 'r', encoding='utf-8') as file:
        return yaml.safe_load(file)

<<<<<<< HEAD

def validate_repo_mappings(yaml_data, json_data):
    """
    Validates whether RPM repo names in software.json are valid repo names

    Args:
        yaml_data (dict): The YAML data containing the repository mappings.
        json_data (str): The path to the JSON file or the JSON data
        containing the package information.

    Returns:
        list: A list of error messages for invalid repository mappings.
    """
    user_repos = []

    for arch in ARCH_SUFFIXES:
        key = f"user_repo_url_{arch}"
        if yaml_data.get(key):
            user_repos.extend(yaml_data[key])

    # Combine x86 and aarch64 omnia repos if they exist
    omnia_repos = []

    for arch in ARCH_SUFFIXES:
        key = f"omnia_repo_url_rhel_{arch}"
        if yaml_data.get(key):
            omnia_repos.extend(yaml_data[key])

    valid_repos = [repo["name"] for repo in (user_repos + omnia_repos)]
    valid_repos.extend(['baseos', 'appstream', 'codeready-builder'])

    data = load_json(json_data)

    errors = []
    for section, section_data in data.items():
        if isinstance(section_data, dict):
            for cluster_name, cluster_data in section_data.items():
                for package in cluster_data:
                    if package.get("type") == 'rpm':
                        repo_name = package.get("repo_name")
                        if repo_name not in valid_repos:
                            error_msg = (
                                f"Error: Repository '{repo_name}' for "
                                f"package '{package['package']}' "
                                f"in subgroup '{section}' is not found in local_repo_config.yml"
                            )
                            errors.append(error_msg)
    return errors


def get_json_file_path(software_name, cluster_os_type,
                       cluster_os_version, user_json_path, arch_list):
=======
def get_json_file_path(software_name, cluster_os_type, cluster_os_version, user_json_path, arch_list):
>>>>>>> dfc85ae9
    """
    Generate the file path for a JSON file based on the provided software name,
     cluster OS type, cluster OS version, and user JSON path.

    Parameters:
        software_name (str): The name of the software.
        cluster_os_type (str): The type of the cluster operating system.
        cluster_os_version (str): The version of the cluster operating system.
        user_json_path (str): The path to the user JSON file.
        arch_list (list): List of architectures for a particular software

    Returns:
        str or None: The file path for the JSON file if it exists, otherwise None.
    """
    base_path = os.path.dirname(os.path.abspath(user_json_path))
    json_paths = []
    for arch in arch_list:
        json_path = os.path.join(
            base_path,
            f'{SOFTWARE_CONFIG_SUBDIR}/{arch}/{cluster_os_type}/{cluster_os_version}/{software_name}.json'
        )
        if os.path.exists(json_path):
            json_paths.append(json_path)
        else:
            print(f"Info: JSON path not found: {json_path}")

    return json_paths


def get_csv_file_path(software_name, user_csv_dir, sw_arch_map):
    """
    Generates the absolute path of the CSV file based on the software name
    and the user-provided CSV directory.

    Parameters:
        software_name (str): The name of the software.
        user_csv_dir (str): The directory path where the CSV file is located.
        sw_arch_map (dict): Softwares mapped to architectures

    Returns:
        str: The absolute path of the CSV file if it exists, otherwise None.
    """
    arch_list = sw_arch_map.get(software_name, [])
    if not arch_list:
        print(f"Warning: No architectures found for software '{software_name}'")
        return []

    csv_paths = []
    for arch in arch_list:
        status_csv_file_path = os.path.join(
            user_csv_dir, arch, software_name, DEFAULT_STATUS_FILENAME
        )
        csv_paths.append(status_csv_file_path)

    return csv_paths


def is_remote_url_reachable(remote_url, timeout=10,
                            client_cert=None, client_key=None, ca_cert=None):
    """
    Check if a remote URL is reachable with or without SSL client certs.
    If SSL certs are provided, the function will attempt to use them; otherwise,
    it defaults to a standard HTTP request.
    Args:
        remote_url (str): The URL to check for reachability.
        timeout (int, optional): The maximum number of seconds to wait for a response.
        Defaults to 10.
        client_cert (str, optional): Path to the client certificate file. Defaults to None.
        client_key (str, optional): Path to the client key file. Defaults to None.
        ca_cert (str, optional): Path to the CA certificate file. Defaults to None.
    Returns:
        bool: True if the URL is reachable (HTTP status 200), False otherwise.
    """
    try:
        # Check if SSL certs are provided and handle accordingly
        if client_cert and client_key and ca_cert:
            response = requests.get(
                remote_url,
                cert=(client_cert, client_key),
                verify=ca_cert,
                timeout=timeout
            )
        else:
            # Proceed with a regular HTTP request if no SSL certs are provided
            response = requests.get(remote_url, timeout=timeout)
        return response.status_code == 200
    except Exception:
        return False

def transform_package_dict(data, sw_arch_map):
    """
    Transforms a dictionary of packages and organizes them by architecture.

    Args:
        data (dict): Dictionary of packages where each key is a software name,
                     and each value is a list of package dicts.
        sw_arch_map (dict): Dictionary where keys are software names, and values
                            are lists of architectures (e.g., ['x86_64', 'aarch64']).

    Returns:
        dict: A dictionary where each key is an architecture (e.g., 'x86_64', 'aarch64'),
              and each value is a dictionary of software mapped to their transformed task list.
    """
    result = defaultdict(dict)

    for sw_name, items in data.items():
        transformed_items = []
        rpm_packages = []

        for item in items:
            if item.get("type") == "rpm":
                rpm_packages.append(item["package"])
            elif item.get("type") == "rpm_list":
                rpm_packages.extend(item["package_list"])
            else:
                transformed_items.append(item)

        if rpm_packages:
            transformed_items.append({
                "package": RPM_LABEL_TEMPLATE.format(key=sw_name),
                "rpm_list": rpm_packages,
                "type": "rpm"
            })

        for arch in sw_arch_map.get(sw_name, []):
            result[arch][sw_name] = transformed_items

    return dict(result)


def parse_repo_urls(repo_config, local_repo_config_path,
                    version_variables, vault_key_path, sw_arch_dict):
    """
    Parses the repository URLs from the given local repository configuration file.
    Args:
        repo_config (str): Repo configuration
        local_repo_config_path (str): The path to the local repository configuration file.
        version_variables (dict): A dictionary of version variables.
        vault_key_path: Ansible vault key path
        sw_arch_dict: dictionary mapping between software and architectures
    Returns:
        tuple: A tuple where the first element is either the parsed repository URLs as a JSON string
               (on success) or the rendered URL (if unreachable),
                and the second element is a boolean
               indicating success (True) or failure (False).
        str: The parsed repository URLs as a JSON string.
    """
    local_yaml = load_yaml(local_repo_config_path)
    repo_entries = {}

    for arch in ARCH_SUFFIXES:
        omnia_key = f"omnia_repo_url_rhel_{arch}"
        user_key = f"user_repo_url_{arch}"
        rhel_key = f"rhel_repo_url_{arch}"

        repo_entries[arch] = local_yaml.get(omnia_key, [])
        user_repo_entry[arch] = local_yaml.get(user_key, [])
        rhel_repo_entry[arch] = local_yaml.get(rhel_key, [])
    parsed_repos = []
    vault_key_path = os.path.join(
        vault_key_path, ".local_repo_credentials_key")
    for arch, repo_list in user_repo_entry.items():
        for url_ in repo_list:
            name = url_.get("name", "unknown")
            url = url_.get("url", "")
            gpgkey = url_.get("gpgkey")
            ca_cert = url_.get("sslcacert", "")
            client_key = url_.get("sslclientkey", "")
            client_cert = url_.get("sslclientcert", "")
            policy_given = url_.get("policy", repo_config)
            policy = REPO_CONFIG.get(policy_given)

            for path in [ca_cert, client_key, client_cert]:
                mode = "decrypt"
                if path and is_encrypted(path):
                    result, message = process_file(path, vault_key_path, mode)
                    if result is False:
                        return f"Error during decrypt for user repository path:{path}", False

            if not is_remote_url_reachable(url, client_cert=client_cert,
                                           client_key=client_key, ca_cert=ca_cert):
                return url, False

            parsed_repos.append({
                "package": name,
                "url": url,
                "gpgkey": gpgkey if gpgkey else "null",
                "version": "null",
                "ca_cert": ca_cert,
                "client_key": client_key,
                "client_cert": client_cert,
                "policy": policy
            })

    for arch, repo_list in rhel_repo_entry.items():
        for url_ in repo_list:
            name = url_.get("name", "unknown")
            url = url_.get("url", "")
            gpgkey = url_.get("gpgkey")
            policy_given = url_.get("policy", repo_config)
            policy = REPO_CONFIG.get(policy_given)

            if not is_remote_url_reachable(url):
                return url, False

            parsed_repos.append({
                "package": name,
                "url": url,
                "gpgkey": gpgkey if gpgkey else "null",
                "version": "null",
                "policy": policy
            })

    for url_ in rhel_repo_entry:
        name = url_.get("name", "unknown")
        url = url_.get("url", "")
        gpgkey = url_.get("gpgkey")
        policy_given = url_.get("policy", repo_config)
        policy = REPO_CONFIG.get(policy_given)
        if not is_remote_url_reachable(url):
            return url, False

        parsed_repos.append({
            "package": name,
            "url": url,
            "gpgkey": gpgkey if gpgkey else "null",
            "version": "null",
            "policy": policy
        })

    seen_urls = set()
    for arch, entries in repo_entries.items():
        if not entries:
           continue

        for repo in entries:
            name = repo.get("name", "unknown")
            url = repo.get("url", "")
            gpgkey = repo.get("gpgkey")
            policy_given = repo.get("policy", repo_config)
            policy = REPO_CONFIG.get(policy_given)

            # Find unresolved template vars in URL
            template_vars_url = re.findall(r"{{\s*(\w+)\s*}}", url)
            unresolved_url = [var for var in template_vars_url if var not in version_variables]
            if unresolved_url:
               continue

            try:
               rendered_url = Template(url).render(version_variables)
            except Exception:
               rendered_url = url  # fallback

            if rendered_url in seen_urls:
                continue
            seen_urls.add(rendered_url)

            # Skip unreachable URLs unless they're oneapi/snoopy/nvidia
            if not any(skip_str in rendered_url for skip_str in ["oneapi", "snoopy", "nvidia"]):
                if not is_remote_url_reachable(rendered_url):
                   return rendered_url, False

            # Handle gpgkey rendering (if present)
            rendered_gpgkey = "null"
            if gpgkey:
                template_vars_gpg = re.findall(r"{{\s*(\w+)\s*}}", gpgkey)
                unresolved_gpg = [var for var in template_vars_gpg if var not in version_variables]
                if unresolved_gpg:
                    continue

                try:
                    rendered_gpgkey = Template(gpgkey).render(version_variables)
                except Exception:
                    rendered_gpgkey = gpgkey  # fallback to original

            sw_name = f"{arch}_{name}"
            version = "null"
            for var in template_vars_url:
                if var in version_variables:
                    version = version_variables[var]
                    break

            parsed_repos.append({
                "package": sw_name,
                "url": rendered_url,
                "gpgkey": rendered_gpgkey,
                "version": version if version else "null",
                "policy": policy
            })

    return parsed_repos, True

def set_version_variables(user_data, software_names, cluster_os_version):
    """
    Generates a dictionary of version variables from the user data.
    Args:
        user_data (dict): The user data containing the software information.
        software_names (list): The list of software names to extract versions for.
        cluster_os_version (str): The version of the cluster operating system.
    Returns:
        dict: A dictionary of version variables, where the keys are the software names
              and the values are the corresponding versions.
    """
    version_variables = {}

    for software in user_data.get(SOFTWARES_KEY, []):
        name = software.get('name')
        if name in software_names and 'version' in software:
            version_variables[f"{name}_version"] = software['version']

    for key in software_names:
        for item in user_data.get(key, []):
            name = item.get('name')
            if 'version' in item:
                version_variables[f"{name}_version"] = item['version']

    version_variables["cluster_os_version"] = cluster_os_version
    return version_variables


def get_subgroup_dict(user_data):
    """
    Returns a tuple containing a dictionary mapping software names to subgroup lists,
    and a list of software names.
    """
    subgroup_dict = {}
    software_names = []

    for sw in user_data.get(SOFTWARES_KEY, []):
        software_name = sw['name']
        software_names.append(software_name)
        subgroups = [sw['name']] + [item['name']
                                    for item in user_data.get(software_name, [])]
        subgroup_dict[software_name] = subgroups if isinstance(
            user_data.get(software_name), list) else [sw['name']]
    return subgroup_dict, software_names


def get_csv_software(file_name):
    """
    Retrieves a list of software names from a CSV file.

    Parameters:
        file_name (str): The name of the CSV file.

    Returns:
        list: A list of software names.
    """
    csv_software = []

    if isinstance(file_name, str):
        file_name = [file_name]

    for file_path in file_name:
        if not os.path.isfile(file_path):
            continue

        with open(file_path, mode='r') as csv_file:
            reader = csv.DictReader(csv_file)
            csv_software.extend(
                row.get(CSV_COLUMNS["column1"], "").strip()
                for row in reader
            )

    return csv_software


def get_failed_software(file_name):
    """
    Retrieves a list of failed software from a CSV file.

    Parameters:
        file_name (str): The name of the CSV file.

    Returns:
        list: A list of software names that failed.
    """
    failed_software = []
    if isinstance(file_name, str):
        file_name = [file_name]

    for file_path in file_name:
        if not os.path.isfile(file_path):
            return failed_software

        with open(file_path, mode='r') as csv_file:
            reader = csv.DictReader(csv_file)
            failed_software = [
                str(row.get(CSV_COLUMNS["column1"]) or "").strip()
                for row in reader
                if str(row.get(CSV_COLUMNS["column2"]) or "").strip().lower() in ["", "failed"]
        ]
    return failed_software


def parse_json_data(file_path, package_types, failed_list=None, subgroup_list=None):
    """
    Retrieves a filtered list of items from a JSON file.

    Parameters:
        file_path (str): The path to the JSON file.
        package_types (list): A list of package types to filter.
        failed_list (list, optional): A list of failed packages. Defaults to None.
        subgroup_list (list, optional): A list of subgroups to filter. Defaults to None.

    Returns:
        list: The filtered list of items.
    """
    data = load_json(file_path)
    filtered_list = []

    for key, package in data.items():
        if subgroup_list is None or key in subgroup_list:
            for value in package.values():
                for item in value:
                    # Get package name
                    pkg_name = item.get("package")

                    # Construct possible match keys based on available fields
                    match_keys = {pkg_name}  # Base case: package name only

                    if "tag" in item and item["tag"]:
                        # Add package:tag
                        match_keys.add(f"{pkg_name}:{item['tag']}")

                    if "digest" in item and item["digest"]:
                        # Add package:digest
                        match_keys.add(f"{pkg_name}:{item['digest']}")

                    # Apply filtering
                    if item.get("type") in package_types and (failed_list is None or any(match in failed_list for match in match_keys)):
                        filtered_list.append(item)

    return filtered_list


def check_csv_existence(path):
    """
    Checks if a CSV file exists at the given path.

    Parameters:
        path (str): The path to the CSV file.

    Returns:
        bool: True if the CSV file exists, False otherwise.
    """
    if isinstance(path, str):
        return os.path.isfile(path)
    elif isinstance(path, list):
        return any(os.path.isfile(file_path) for file_path in path)
    else:
        return False

def read_status_csv(csv_path):
    """Reads the status.csv file and returns a list of row dictionaries."""
    with open(csv_path, mode='r', newline='') as file:
        reader = csv.DictReader(file)
        return [row for row in reader]

def get_new_packages_not_in_status(all_input_packages, status_csv_rows):
    """
    Returns packages from all_input_packages that are not present in status_csv_rows.
    Handles grouped RPM entries like 'RPMs for <group>'.
    """
    status_names = set()
    rpm_status_present = False

    for row in status_csv_rows:
        name = row["name"]
        if name.startswith("RPMs for"):
            rpm_status_present = True
        else:
            status_names.add(name)

    new_packages = []

    # Include all RPMs if RPMs status is present
    if rpm_status_present:
        new_packages.extend(pkg for pkg in all_input_packages if pkg["type"] == "rpm")

    # Include non-RPM packages not already in status_names
    new_packages.extend(
        pkg for pkg in all_input_packages
        if pkg["type"] != "rpm" and pkg["package"] not in status_names
    )

    return new_packages


def process_software(software, fresh_installation, json_path, csv_path, subgroup_list):
   
    """
    Identifies new and failed software packages for processing based on JSON input and status CSV.

    Parameters:
        software (str): Name of the software.
        fresh_installation (bool): True if it's a fresh install, else False.
        json_path (str): Path to the input JSON file.
        csv_path (str): Path to the status CSV file.
        subgroup_list (list): Subgroups to filter packages.

    Returns:
        tuple: (failed_tasks, new_tasks, status_csv_rows, all_input_packages)
    """

    # Step 1: Get all packages from JSON
    all_input_packages = parse_json_data(json_path, PACKAGE_TYPES, None, subgroup_list)
    status_csv_rows = [] if fresh_installation else read_status_csv(csv_path)

    new_tasks = get_new_packages_not_in_status(all_input_packages, status_csv_rows)

    # Step 2: Get failed packages
    failed_packages = None if fresh_installation else get_failed_software(csv_path)

    # Step 3: Handle RPM group entries like "RPMs for nfs"
    rpm_package_type = ['rpm']
    rpm_tasks = []
    if failed_packages is not None:
        rpm_group_entries = [entry for entry in failed_packages if "RPMs" in entry]
        if rpm_group_entries:
            # Get all RPMs from JSON
            rpm_tasks = parse_json_data(json_path, rpm_package_type, None, subgroup_list)

    # # Step 4: Process only failed packages (excluding RPM group entries)
    individual_failed_packages = [pkg for pkg in failed_packages if "RPMs" not in pkg] if failed_packages else []
    failed_tasks = parse_json_data(json_path, PACKAGE_TYPES, individual_failed_packages, subgroup_list) + rpm_tasks

    return failed_tasks, new_tasks,status_csv_rows, all_input_packages


def get_software_names(data_path):
    """
    Retrieves a list of software names from a given data file.

    Parameters:
        data_path (str): The path to the data file.

    Returns:
        list: A list of software names.
    """
    data = load_json(data_path)
    return [software['name'] for software in data.get(SOFTWARES_KEY, [])]<|MERGE_RESOLUTION|>--- conflicted
+++ resolved
@@ -79,62 +79,8 @@
     with open(file_path, 'r', encoding='utf-8') as file:
         return yaml.safe_load(file)
 
-<<<<<<< HEAD
-
-def validate_repo_mappings(yaml_data, json_data):
-    """
-    Validates whether RPM repo names in software.json are valid repo names
-
-    Args:
-        yaml_data (dict): The YAML data containing the repository mappings.
-        json_data (str): The path to the JSON file or the JSON data
-        containing the package information.
-
-    Returns:
-        list: A list of error messages for invalid repository mappings.
-    """
-    user_repos = []
-
-    for arch in ARCH_SUFFIXES:
-        key = f"user_repo_url_{arch}"
-        if yaml_data.get(key):
-            user_repos.extend(yaml_data[key])
-
-    # Combine x86 and aarch64 omnia repos if they exist
-    omnia_repos = []
-
-    for arch in ARCH_SUFFIXES:
-        key = f"omnia_repo_url_rhel_{arch}"
-        if yaml_data.get(key):
-            omnia_repos.extend(yaml_data[key])
-
-    valid_repos = [repo["name"] for repo in (user_repos + omnia_repos)]
-    valid_repos.extend(['baseos', 'appstream', 'codeready-builder'])
-
-    data = load_json(json_data)
-
-    errors = []
-    for section, section_data in data.items():
-        if isinstance(section_data, dict):
-            for cluster_name, cluster_data in section_data.items():
-                for package in cluster_data:
-                    if package.get("type") == 'rpm':
-                        repo_name = package.get("repo_name")
-                        if repo_name not in valid_repos:
-                            error_msg = (
-                                f"Error: Repository '{repo_name}' for "
-                                f"package '{package['package']}' "
-                                f"in subgroup '{section}' is not found in local_repo_config.yml"
-                            )
-                            errors.append(error_msg)
-    return errors
-
-
 def get_json_file_path(software_name, cluster_os_type,
                        cluster_os_version, user_json_path, arch_list):
-=======
-def get_json_file_path(software_name, cluster_os_type, cluster_os_version, user_json_path, arch_list):
->>>>>>> dfc85ae9
     """
     Generate the file path for a JSON file based on the provided software name,
      cluster OS type, cluster OS version, and user JSON path.
