--- conflicted
+++ resolved
@@ -83,11 +83,6 @@
     conn.autocommit = True
     return conn
 
-
-<<<<<<< HEAD
-def insert_node_info(service_tag, node, hostname, admin_mac, admin_ip, bmc_ip, group_name, role, cluster_name, parent, location_id,
-                     architecture, discovery_mechanism, bmc_mode, switch_ip, switch_name, switch_port):
-=======
 def insert_node_info(
     service_tag,
     node,
@@ -106,8 +101,8 @@
     switch_name,
     switch_port,
 ):
->>>>>>> c06508a6
-    """
+
+  """
     Inserts node information into the cluster.nodeinfo table.
 
     Parameters:
@@ -134,18 +129,6 @@
     conn = create_connection()
     cursor = conn.cursor()
 
-<<<<<<< HEAD
-    sql = '''INSERT INTO cluster.nodeinfo(
-                service_tag, node, hostname, admin_mac, admin_ip, bmc_ip, group_name, role, cluster_name, parent, location_id, architecture,
-                discovery_mechanism, bmc_mode, switch_ip, switch_name, switch_port)
-             VALUES (%s, %s, %s, %s, %s, %s, %s, %s, %s, %s, %s, %s, %s, %s, %s, %s, %s)'''
-
-    params = (
-        service_tag, node, hostname, admin_mac, str(admin_ip) if admin_ip else None,
-        str(bmc_ip) if bmc_ip else None, group_name, role, cluster_name, parent, location_id, architecture,
-        discovery_mechanism, bmc_mode, str(switch_ip) if switch_ip else None, switch_name,
-        switch_port
-=======
     sql = """INSERT INTO cluster.nodeinfo(
                 service_tag, node, hostname, admin_mac, admin_ip, bmc_ip, group_name, role, parent, location_id, architecture,
                 discovery_mechanism, bmc_mode, switch_ip, switch_name, switch_port)
@@ -168,7 +151,6 @@
         str(switch_ip) if switch_ip else None,
         switch_name,
         switch_port,
->>>>>>> c06508a6
     )
 
     cursor.execute(sql, params)
