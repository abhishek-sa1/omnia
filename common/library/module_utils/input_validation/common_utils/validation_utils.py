--- conflicted
+++ resolved
@@ -392,7 +392,6 @@
     ip = ipaddress.IPv4Address(vip_address)
     return ip in subnet
 
-<<<<<<< HEAD
 def flatten_sub_groups(sub_groups):
     """
     Flattens a list of sub-groups,
@@ -408,7 +407,7 @@
     for group in sub_groups:
         result.extend(group.split(','))
     return result
-=======
+
 def validate_cluster_items(cluster_items, json_file_path):
     failures = []
     successes = []
@@ -466,5 +465,4 @@
     except Exception as e:
         failures.append(f"Failed. Unexpected error in file '{json_path}': {str(e)}")
 
-    return validation_results, failures
->>>>>>> 0d36301b
+    return validation_results, failures