--- conflicted
+++ resolved
@@ -209,11 +209,7 @@
 
     # Convert IP ranges and CIDR to ipaddress objects
     for item in ip_list:
-<<<<<<< HEAD
         if item == '' or item == 'N/A':
-=======
-        if item == '' or item== 'N/A':
->>>>>>> 7d370264
             continue
         if "-" in item:
             start_ip, end_ip = item.split("-")
