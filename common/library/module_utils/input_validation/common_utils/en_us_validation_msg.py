--- conflicted
+++ resolved
@@ -149,9 +149,6 @@
 def boolean_fail_msg(value):
     """Returns a formatted message indicating boolean_fail_msg."""
     return f"{value} must be set to either true or false."
-<<<<<<< HEAD
-appliance_k8s_pod_net_cidr_fail_msg = "appliance_k8s_pod_net_cidr value is either empty or invalid. Please provide CIDR notation such as 192.168.0.0/16"
-=======
 APPLIANCE_K8S_POD_NET_CIDR_FAIL_MSG = ("appliance_k8s_pod_net_cidr value is either empty or "
                                       "invalid. Please provide CIDR notation such as "
                                       "192.168.0.0/16")
@@ -159,7 +156,6 @@
                                    "prometheus_gaudi_support is True.")
 PROMETHEUS_SCRAPE_INTERVAL_FAIL_MSG = ("prometheus_scrape_interval must be at least 15 when "
                                       "prometheus_gaudi_support is True.")
->>>>>>> 447a02e9
 
 # security_config.yml
 DOMAIN_NAME_FAIL_MSG = "domain_name is empty. Please provide a domain_name value."
