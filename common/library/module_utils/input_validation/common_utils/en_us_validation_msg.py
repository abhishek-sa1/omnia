--- conflicted
+++ resolved
@@ -36,13 +36,8 @@
 GRP_EXIST_MSG = "A valid group must be provided."
 INVALID_SWITCH_IP_MSG = "Please provide a valid switch IPv4 address (example: 10.5.0.1)."
 GRP_ROLE_MSG = "Please associate this group with a role."
-<<<<<<< HEAD
-PARENT_SERVICE_NODE_MSG = ("Group is associated with login_node, compiler_node, service_node, "
-                          "kube_control_plane, slurm_control_plane role(s).")
-=======
-PARENT_SERVICE_NODE_MSG = ("Group is associated with login, compiler_node,"
+PARENT_SERVICE_NODE_MSG = ("Group is associated with login_node, compiler_node,"
                           "kube_control_plane, slurm_control_plane, service_kube_control_plane role(s).")
->>>>>>> c0c07c87
 # PARENT_SERVICE_ROLE_DNE_MSG = ("Parent field is only supported for the 'service_node' role,"
 #     "which is currently not supported and reserved for future use. Please remove the"
 #     " 'parent' field from this role's group definition.")
