# Copyright 2025 Dell Inc. or its subsidiaries. All Rights Reserved.
#
# Licensed under the Apache License, Version 2.0 (the "License");
# you may not use this file except in compliance with the License.
# You may obtain a copy of the License at
#
#     http://www.apache.org/licenses/LICENSE-2.0
#
# Unless required by applicable law or agreed to in writing, software
# distributed under the License is distributed on an "AS IS" BASIS,
# WITHOUT WARRANTIES OR CONDITIONS OF ANY KIND, either express or implied.
# See the License for the specific language governing permissions and
# limitations under the License.

### All of these messages are used in logical_validation.py

# roles_config.yml
max_number_of_roles_msg = "A max of 100 roles can be supported."
min_number_of_groups_msg = "At least 1 group is required."
min_number_of_roles_msg = "At least 1 role is required."
max_number_of_roles_per_group_msg = "Groups can support a maximum of 5 roles."
resource_mgr_id_msg = "The resource_mgr_id is mandatory if the group is mapped to kube_node or slurm_node roles."
grp_exist_msg = "A valid group must be provided."
invalid_switch_ip_msg = "Please provide a valid switch IPv4 address (example: 10.5.0.1)."
grp_role_msg = "Please associate this group with a role."
parent_service_node_msg = "Group is associated with login, compiler_node, service_node, kube_control_plane, slurm_control_plane role(s)."
parent_service_role_dne_msg = "A service_node role must be present when the parent is provided."
parent_service_role_msg = "A service_node role does not exist, the parent should be empty for any group associated with worker or default roles."
bmc_static_range_invalid_msg = "Static range should be in the following format: IPv4Start-IPv4End (example: 10.5.0.1-10.5.0.200)."
overlapping_static_range = "bmc_detail's static_range is overlapping with other static ranges."
duplicate_switch_ip_port_msg = "Please remove duplicate ports."
switch_details_incomplete_msg = "If providing switch details, please provide both the IP and Ports fields."
switch_details_no_bmc_details_msg = "If switch details are provided then bmc_detail's static_range must also be provided."
invalid_group_name_msg = "Groups must be defined in the form of grp<n> where n is 0-99."
invalid_location_id_msg = "location_id must follow the format SU-<n>.RACK-<n> where n is 0-99. This input is case-sensitive. Please use uppercase letters only."
invalid_attributes_role_msg = "Please provide valid attributes for the role, both 'name' and 'groups' are mandatory."
no_groups_msg = "Outer Group object was probably not defined."
no_roles_msg = "Outer Role object was probably not defined."
invalid_switch_ports_msg = "Please provide any port ranges as start-end (example: 0-15,4:4,51-53)."
duplicate_group_name_msg = "Duplicate group names are not allowed."
empty_or_syntax_error_roles_config_msg = "File is either empty or contains syntax errors. File must contain valid YAML with 'Roles' and 'Groups' sections along with valid syntax. Check the file content and ensure proper YAML formatting."
duplicate_group_name_in_layers_msg = "The following groups are mapped to both frontend and compute layers, which is not allowed for group: [{0}] in frontend layer: [{1}] and compute layer: [{2}]"

# provision_config.yml
default_lease_time_fail_msg = "Please provide a valid default_lease_time."
timezone_fail_msg = "Unsupported Timezone. Please check the timezone.txt file for a list of valid timezones."
enable_switch_based_fail_msg = "enable_switch_based must be set to either true or false."
language_fail_msg = "Only en-US language supported"
language_empty_msg = "Language setting cannot be empty"
nodename_chars_fail_msg = "node_name is empty or invalid in provision_config.yml. node_name should not contain _ or . or space or node- as it might result in issues with provisioning/authentication tools like FreeIPA."
public_nic_fail_msg = "public_nic is empty. Please provide a public_nic value."
pxe_mapping_file_path_fail_msg = "File path is invalid. Please ensure the file path specified in pxe_mapping_file_path exists and points to a valid file, not a directory."
pxe_mapping_file_ext_fail_msg = "File path is invalid. Please ensure that the file ends with .csv extension"
ntp_support_empty_msg = "The ntp_support must have a boolean value set to either true or false."
disk_partition_fail_msg = "Duplicate mount points found in disk_partition configuration"
cluster_os_fail_msg = "Cluster OS must be 'rhel' for RHEL Omnia Infrastructure Manager"

# local_repo.yml
repo_store_path_msg = "Please provide a valid repo_store_path value."
omnia_repo_url_msg = "Repo urls are empty. Please provide a url and corresponding key."
rhel_os_url_msg = "is empty. Please provide a rhel_os_url value."
ubuntu_os_url_msg = "ubuntu_os_url is empty. Please provide a ubuntu_os_url value."

# omnia_config.yml
invalid_password_msg = "Provided password is invalid. Password must meet the specified requirements: should not be empty, must have a length of at least 8 characters, and should not contain the following characters: '-', '\', "'", or '"'"
k8s_cni_fail_msg = "k8s_cni is empty or invalid. k8s_cni must be set to either calico or flannel. "
pod_external_ip_range_fail_msg = "pod_external_ip_range value is either empty or invalid. Please provide one of the following acceptable formats: '10.11.0.100-10.11.0.150' (range between start and end IP addresses) or '10.11.0.0/16' (CIDR notation)."
slurm_installation_type_fail_msg = "slurm_installation_type is empty or invalid. slurm_installation_type_fail_msg must either be set to nfs_share or configless."
restart_slurm_services_fail_msg = "restart_slurm_services is empty or invalid. restart_slurm_services must be set to either true or false."
k8s_service_addresses_fail_msg = "k8s_service_addresses are empty. Please provide k8s_service_addresses value."
k8s_pod_network_cidr_fail_msg = "k8s_pod_network_cidr is empty. Please provide a k8s_pod_network_cidr value."
intel_gaudi_fail_msg = "should not be false as intel_gaudi exists in software_config.json"
csi_driver_secret_fail_msg = "CSI Powerscale driver secret file path should not be empty."
csi_driver_values_fail_msg = "CSI Powerscale driver values file path should not be empty."

# provision_config_credentials.yml
provision_password_fail_msg = "Incorrect provision_password format. Password must meet the specified requirements: should not be empty, must have a length of at least 8 characters, and should not contain the following characters: '-', '\', "'", or '"'"
postgresdb_password_fail_msg = "Failed. postgresdb_password should contain only alphanumeric characters and minimum length 8"
def bmc_username_fail_msg(min_username_length, max_length):
    return f"bmc_username length must be between {min_username_length} and {max_length} characters. Must not contain '-', '\', "'", or '"'"
bmc_password_fail_msg = "Incorrect bmc_password format. Password must meet the specified requirements: should not be empty, must have a length of at least 3 characters, and should not contain the following characters: '-', '\', "'", or '"'"
docker_password_fail_msg = "Docker password must not be empty."
switch_snmp3_username_empty_msg = "enabled_switch_based is set to true, switch_snmp3_username must not be empty"
switch_snmp3_password_empty_msg = "enabled_switch_based is set to true, switch_snmp3_password must not be empty"
def switch_snmp3_username_fail_msg(min_username_length, max_length):
    return f"switch_snmp3_username length must be between {min_username_length} and {max_length} characters. Must not contain '-', '\\', "'", or '"'"
switch_snmp3_password_fail_msg = "switch_snmp3_password must be at least 3 characters. Must not contain '-', '\\', "'", or '"'"

# telemetry_config.yml
def boolean_fail_msg(value):
    return f"{value} must be set to either true or false."
appliance_k8s_pod_net_cidr_fail_msg = "appliance_k8s_pod_net_cidr value is either empty or invalid. Please provide CIDR notation such as 192.168.0.0/16"
k8s_prometheus_support_fail_msg = "k8s_prometheus_support must be True when prometheus_gaudi_support is True."
prometheus_scrape_interval_fail_msg = "prometheus_scrape_interval must be at least 15 when prometheus_gaudi_support is True."

# security_config.yml
domain_name_fail_msg = "domain_name is empty. Please provide a domain_name value."
realm_name_fail_msg = "realm_name is empty. Please provide a realm_name value."
ldap_connection_type_fail_msg = "ldap_connection_type is empty. Please provide a ldap_connection_type value."
openldap_organization_fail_msg = "openldap_organization is empty. Please provide a openldap_organization value."
openldap_organizational_unit_fail_msg = "openldap_organizational_unit is empty. Please provide a openldap_organizational_unit value."

# software_config.json
iso_file_path_fail_msg = "The provided ISO file path is invalid. Please ensure that the ISO file exists at the specified iso_file_path."
iso_file_path_not_contain_iso_msg = "The provided ISO file path must have the .iso extension."
def iso_file_path_not_contain_os_msg(iso_file_path, provision_os, provision_os_version):
    return f'Make sure iso_file_path variable in provision_config.yml contains value mentioned in the variables cluster_type: {provision_os} and cluster_os_version: {provision_os_version} mentioned in software_config.json'
def os_version_fail_msg(cluster_os_type, min_version, max_version):
    if (cluster_os_type == "ubuntu"):
        return f"For OS type '{cluster_os_type}', the version must be either {min_version} or {max_version}."
    return f"For OS type '{cluster_os_type}', the version must be {min_version}."
def software_mandatory_fail_msg(software_name):
    return f"in software_config.json. Please add the corresponding field '{software_name}' to the JSON. Look at /examples/template_ubuntu_software_config.json for an example"

# network_spec.json
range_ip_check_fail_msg = "Failed. IP range should be in valid format (Example: 192.168.1.1-192.168.1.254)"
range_ip_check_overlap_msg = "Static range and dynamic range in admin_network must not overlap"
network_gateway_fail_msg = "Failed. network_gateway should be a valid IP address (Example: 192.168.1.1)"
admin_network_missing_msg = "Failed. admin_network configuration is mandatory in network_spec.yml"
netmask_bits_fail_msg = "Netmask bit must be a valid number between 1 and 32"
range_netmask_boundary_fail_msg = "IP range is outside the valid address range for the specified netmask."

# telemetry
mandatory_field_fail_msg = "must not be empty"
mysqldb_user_fail_msg = "username should not be kept 'root'."
fuzzy_offset_fail_msg = "should be between 60 and omnia_telemetry_collection_interval value"
metric_collection_timeout_fail_msg = "should be greater than 0 and less than omnia_telemetry_collection_interval value"
mount_location_fail_msg = "should have '/' at the end of the path"
grafana_password_fail_msg = "should not be kept 'admin'"

# security
file_path_fail_msg = "path does not exist"
def tls_ext_fail_msg(valid_extensions):
    extensions_list = ' or '.join(valid_extensions)
    return f"should have {extensions_list} extension"

# storage
client_mount_options_fail_msg = "should only contain nosuid,rw,sync,hard as options"
beegfs_unmount_client_fail_msg = "should be set to true since beegfs_mounts value has been changed"

# server_spec
server_spec_nicnetworks_fail_msg = "in server_spec.yml must exist within network_spec.yml as a network name. Please check both files"
def server_spec_network_key_fail_msg(nic_device):
    return f"in server_spec.yml does not start with '{nic_device}' (nicdevices)"
ip_overlap_fail_msg = "admin network, bmc network and k8 network and IP ranges should not have any IP overlap. Check omnia_config.yml and network_spec.yml"
telemetry_ip_overlap_fail_msg = "admin network, telemetry network and IP ranges should not have any IP overlap. Check telemetry_config.yml and network_spec.yml"

<<<<<<< HEAD
# High Availability
feild_must_be_empty = "Feild must be empty."
vip_collision = "High availability, network spec, and roles config IPs/IP ranges should not have any IP overlap. Please check and update IPs and ranges in the respective input files for IP collsions."
=======
# high_availability
virtual_ip_not_in_admin_subnet = "virtual ip address provided is not in admin subnet. Check high_availability_config.yml and network_spec.yml"
virtual_ip_not_valid = "should be outside the admin static and dynamic ranges. Check high_availability_config.yml and network_spec.yml"
duplicate_virtual_ip = "is already used. Please give unique virtual ip address"
invalid_passive_node_service_tag = "active node and passive node service tag cannot be same."
group_not_found = "is not defined in the roles_config. Please define the group in roles_config."
role_node_found = "is not defined in roles_config. Please define the role in roles_config."
duplicate_active_node_service_tag = "the service tag configured for a active node is already present elsewhere in the config file. "
duplicate_passive_node_service_tag = "the service tag configured for a passive node is already present elsewhere in the config file. "
>>>>>>> 2df3fbc9

def user_name_duplicate(duplicate_usernames):
    return f'duplicate username detected {duplicate_usernames}. Check that usernames are unique in k8s_access_config.yml and passwordless_ssh_config.yml'

# login_node_security
def restrict_softwares_fail_msg(software):
    return f"Invalid software '{software}'. Can only disable these services: telnet,lpd,bluetooth,rlogin,rexec."

def get_header():
    return f"{'#' * 30} START EXECUTION {'#' * 30}"

def get_footer():
    return f"{'#' * 30} END EXECUTION {'#' * 30}"

def get_validation_initiated(input_file_path):
    return f"{'#' * 10} Validation Initiated for {input_file_path} {'#' * 10}"

def get_schema_failed(input_file_path):
    return f"{'#' * 10} Schema validation failed for {input_file_path} {'#' * 10}"

def get_schema_success(input_file_path):
    return f"{'#' * 10} Schema validation successful for {input_file_path} {'#' * 10}"

def get_logic_failed(input_file_path):
    return f"{'#' * 10} Logic validation failed for {input_file_path} {'#' * 10}"

def get_logic_success(input_file_path):
    return f"{'#' * 10} Logic validation successful for {input_file_path} {'#' * 10}"<|MERGE_RESOLUTION|>--- conflicted
+++ resolved
@@ -145,11 +145,6 @@
 ip_overlap_fail_msg = "admin network, bmc network and k8 network and IP ranges should not have any IP overlap. Check omnia_config.yml and network_spec.yml"
 telemetry_ip_overlap_fail_msg = "admin network, telemetry network and IP ranges should not have any IP overlap. Check telemetry_config.yml and network_spec.yml"
 
-<<<<<<< HEAD
-# High Availability
-feild_must_be_empty = "Feild must be empty."
-vip_collision = "High availability, network spec, and roles config IPs/IP ranges should not have any IP overlap. Please check and update IPs and ranges in the respective input files for IP collsions."
-=======
 # high_availability
 virtual_ip_not_in_admin_subnet = "virtual ip address provided is not in admin subnet. Check high_availability_config.yml and network_spec.yml"
 virtual_ip_not_valid = "should be outside the admin static and dynamic ranges. Check high_availability_config.yml and network_spec.yml"
@@ -159,7 +154,6 @@
 role_node_found = "is not defined in roles_config. Please define the role in roles_config."
 duplicate_active_node_service_tag = "the service tag configured for a active node is already present elsewhere in the config file. "
 duplicate_passive_node_service_tag = "the service tag configured for a passive node is already present elsewhere in the config file. "
->>>>>>> 2df3fbc9
 
 def user_name_duplicate(duplicate_usernames):
     return f'duplicate username detected {duplicate_usernames}. Check that usernames are unique in k8s_access_config.yml and passwordless_ssh_config.yml'
