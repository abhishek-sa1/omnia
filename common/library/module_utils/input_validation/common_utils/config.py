--- conflicted
+++ resolved
@@ -148,11 +148,7 @@
     "shell": ["package", "url"],
     "iso": ["package", "url"],
     "manifest": ["package", "url"],
-<<<<<<< HEAD
-    "pip_module": ["package"]
-=======
     "pip_module":["package"]
->>>>>>> c58174cd
 }
 
 # Dict of the file that can be encrypted and it's ansible vault key
