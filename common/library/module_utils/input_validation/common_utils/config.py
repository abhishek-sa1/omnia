# Copyright 2025 Dell Inc. or its subsidiaries. All Rights Reserved.
#
# Licensed under the Apache License, Version 2.0 (the "License");
# you may not use this file except in compliance with the License.
# You may obtain a copy of the License at
#
#     http://www.apache.org/licenses/LICENSE-2.0
#
# Unless required by applicable law or agreed to in writing, software
# distributed under the License is distributed on an "AS IS" BASIS,
# WITHOUT WARRANTIES OR CONDITIONS OF ANY KIND, either express or implied.
# See the License for the specific language governing permissions and
# limitations under the License.
"""
Configuration utilities for Omnia input validation modules.
"""
from datetime import datetime
import os

INPUT_VALIDATOR_LOG = '/opt/omnia/log/core/playbooks/input_validator/'

module_log_dir = {
    "input_validator_log": INPUT_VALIDATOR_LOG + "/_"+ datetime.now().strftime('_%d-%m-%Y.log')
}

# log path for input validator
INPUT_VALIDATOR_LOG_PATH = '/opt/omnia/log/core/playbooks/'

ENTITLEMENT_PEM = '/etc/pki/entitlement/*.pem'
REDHAT_REPO_FILE = '/etc/yum.repos.d/redhat.repo'

# dict to hold the file names. If any file's name changes just change it here.
files = {
    "local_repo_config": "local_repo_config.yml",
    "network_spec": "network_spec.yml",
    "omnia_config": "omnia_config.yml",
    "passwordless_ssh_config": "passwordless_ssh_config.yml",
    "provision_config": "provision_config.yml",
    "security_config": "security_config.yml",
    "software_config": "software_config.json",
    "storage_config": "storage_config.yml",
    "telemetry_config": "telemetry_config.yml",
    # "roles_config": "roles_config.yml",
    "functional_groups_config": "functional_groups_config.yml",
    # "high_availability_config": "high_availability_config.yml",
    # "additional_software": "additional_software.json"
}

# Tags and the files that will be run based off of it
input_file_inventory = {
    "scheduler": [
        files["software_config"],
        files['functional_groups_config'],
        files["omnia_config"]
        # files["high_availability_config"]
    ],
    "provision": [
        files["provision_config"],
        files["network_spec"],
        files["software_config"],
        files["functional_groups_config"]
        # files["high_availability_config"]
    ],
    "security": [
        files["software_config"],
        files["security_config"],
        files["passwordless_ssh_config"]
    ],
    "telemetry": [files["telemetry_config"]],
    "local_repo": [files["local_repo_config"], files["software_config"]],
    "slurm": [
        files["omnia_config"]
        # files["high_availability_config"]
    ],
<<<<<<< HEAD
    "compute_k8s": [
        files['functional_groups_config'],
        files["omnia_config"]
        # files["high_availability_config"]
    ],
    "service_k8s": [
        files['functional_groups_config'],
        files["omnia_config"]
        # files["high_availability_config"]
=======
    "service_k8s": [
        files["omnia_config"],
        files["high_availability_config"],
        files["functional_groups_config"]
>>>>>>> 1eed3735
    ],
    "storage": [files["storage_config"]],
    "prepare_oim": [
        files["network_spec"],
        files["functional_groups_config"]
    ],
    # "high_availability": [files["high_availability_config"]],
    # "additional_software": [files["additional_software"]],
    "all": [
        files["passwordless_ssh_config"],
        files["local_repo_config"],
        files["network_spec"],
        files["omnia_config"],
        files["security_config"],
        files["telemetry_config"],
        files["provision_config"],
        files["software_config"],
        files["storage_config"],
        # files["high_availability_config"],
        files["functional_groups_config"]
    ],
}

expected_versions = {
    "amdgpu": "6.3.1",
    "cuda": "12.9.1",
    "ofed": "24.10-1.1.4.0",
    "beegfs": "7.4.5",
    "intel_benchmarks": "2024.1.0",
    "ucx": "1.15.0",
    "openmpi": "4.1.6",
    "csi_driver_powerscale": "v2.11.0",
    "rocm": "6.3.1"
}

# All of the passwords fields
passwords_set = {
    "slurm_db_password",
    "directory_manager_password",
    "kerberos_admin_password",
    "openldap_db_password",
    "openldap_config_password",
    "openldap_monitor_password",
    "timescaledb_password",
    "idrac_password",
    "mysqldb_password",
    "mysqldb_root_password",
    "grafana_password",
    "provision_password",
    "postgresdb_password",
    "bmc_password",
    "switch_snmp3_password",
    "docker_password"
}

extensions = {
    "json": ".json",
    "yml": ".yml"
}

os_version_ranges = {
    "rhel": ["10.0"],
    #"rocky": ["9.4"],
    #"ubuntu": ["20.04", "22.04", "24.04"]
}


#dictionary used for local repo package type mapping
TYPE_REQUIREMENTS = {
    "rpm": ["package", "repo_name"],
    "rpm_list": ["package_list", "repo_name"],
    "ansible_galaxy_collection": ["package", "version"],
    "git": ["package", "version", "url"],
    "image": ["package", ["tag", "digest"]],  # Special: one of tag or digest
    "tarball": ["package", "url"],
    "shell": ["package", "url"],
    "iso": ["package", "url"],
    "manifest": ["package", "url"],
    "pip_module":["package"]
}

supported_telemetry_collection_type = ["prometheus","kafka"]

# used for security_config.yml validation
supported_ldap_connection_type = ["TLS","SLS"]
EMAIL_MAX_LENGTH = 320
EMAIL_SEARCH_KEY = "@"

# Dict of the file that can be encrypted and it's ansible vault key
def get_vault_password(yaml_file):
    """
    Retrieves the vault password file name associated with a given YAML file.

    This function maps a specific YAML file name to its corresponding Ansible Vault
    password file. It is typically used to locate the decryption key required for
    accessing encrypted configuration files.

    Parameters:
        yaml_file (str): The full path to the YAML configuration file.

    Returns:
        str: The name of the vault password file corresponding to the YAML file.

    Raises:
        KeyError: If the YAML file is not found in the predefined mapping.
    """
    vault_passwords = {
        "omnia_config_credentials.yml": ".omnia_config_credentials_key",
    }
    parts = yaml_file.split(os.sep)
    file = parts[-1]
    return vault_passwords[file]<|MERGE_RESOLUTION|>--- conflicted
+++ resolved
@@ -72,22 +72,10 @@
         files["omnia_config"]
         # files["high_availability_config"]
     ],
-<<<<<<< HEAD
-    "compute_k8s": [
-        files['functional_groups_config'],
-        files["omnia_config"]
-        # files["high_availability_config"]
-    ],
-    "service_k8s": [
-        files['functional_groups_config'],
-        files["omnia_config"]
-        # files["high_availability_config"]
-=======
     "service_k8s": [
         files["omnia_config"],
-        files["high_availability_config"],
+        #files["high_availability_config"],
         files["functional_groups_config"]
->>>>>>> 1eed3735
     ],
     "storage": [files["storage_config"]],
     "prepare_oim": [
