--- conflicted
+++ resolved
@@ -285,24 +285,22 @@
     service_role_defined = False
     if validation_utils.key_value_exists(roles, name, "service_node"):
         service_role_defined = True
-<<<<<<< HEAD
-        if not validate_service_node_in_software_config(input_file_path):
-            errors.append(
-                create_error_msg(
-                    "software_config.yml",
-                    None,
-                    en_us_validation_msg.SERVICE_NODE_ENTRY_MISSING_ROLES_CONFIG_MSG
-                )
-            )
-=======
+
         try:
             if not validate_service_node_in_software_config(input_file_path):
-                errors.append(create_error_msg("software_config.json", None, \
-                                        en_us_validation_msg.SERVICE_NODE_ENTRY_MISSING_ROLES_CONFIG_MSG))
+                errors.append(
+                    create_error_msg(
+                        "software_config.json",
+                        None,
+                        en_us_validation_msg.SERVICE_NODE_ENTRY_MISSING_ROLES_CONFIG_MSG
+                    )
+                )
         except Exception as e:
-            errors.append(create_error_msg("software_config.json", None, \
-                                        f"An error occurred while validating software_config.json: {str(e)}"))
->>>>>>> 81e739bd
+            errors.append(
+                create_error_msg("software_config.json", 
+                                 None,
+                                f"An error occurred while validating software_config.json: {str(e)}"))
+
 
     if len(errors) <= 0:
         # List of groups which need to have their resource_mgr_id set
