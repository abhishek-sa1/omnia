--- conflicted
+++ resolved
@@ -1225,8 +1225,8 @@
                         create_error_msg(
                             "IP overlap -",
                             None,
-<<<<<<< HEAD
-                            en_us_validation_msg.ip_overlap_fail_msg))
+                           en_us_validation_msg.IP_OVERLAP_FAIL_MSG))
+
                 #csi validation
                 if (
                       "csi_driver_powerscale" in softwares
@@ -1261,10 +1261,6 @@
                             )
                         validate_powerscale_secret_and_values_file(csi_secret_file_path,csi_values_file_path, errors)
 
-=======
-                            en_us_validation_msg.IP_OVERLAP_FAIL_MSG))
->>>>>>> 0507e572
-
 def validate_omnia_config(
         input_file_path,
         data,
