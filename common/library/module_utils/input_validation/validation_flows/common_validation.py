# Copyright 2025 Dell Inc. or its subsidiaries. All Rights Reserved.
#
# Licensed under the Apache License, Version 2.0 (the "License");
# you may not use this file except in compliance with the License.
# You may obtain a copy of the License at
#
#     http://www.apache.org/licenses/LICENSE-2.0
#
# Unless required by applicable law or agreed to in writing, software
# distributed under the License is distributed on an "AS IS" BASIS,
# WITHOUT WARRANTIES OR CONDITIONS OF ANY KIND, either express or implied.
# See the License for the specific language governing permissions and
# limitations under the License.
"""
This module contains functions for validating common configuration files.
"""
import json
from ansible.module_utils.input_validation.common_utils import (
    validation_utils,
    config,
    en_us_validation_msg,
)
from ansible.module_utils.input_validation.validation_flows import scheduler_validation

from ansible.module_utils.local_repo.software_utils import (
    load_json,
    set_version_variables,
    get_subgroup_dict,
    get_software_names,
    get_json_file_path,
)

file_names = config.files
create_error_msg = validation_utils.create_error_msg
create_file_path = validation_utils.create_file_path
contains_software = validation_utils.contains_software
check_mandatory_fields = validation_utils.check_mandatory_fields
flatten_sub_groups = validation_utils.flatten_sub_groups


def validate_software_config(
    input_file_path, data, logger, module, omnia_base_dir, module_utils_base, project_name
):
    """
    Validates the software configuration.

    Args:
        input_file_path (str): The path to the input file.
        data (dict): The data to be validated.
        logger (Logger): A logger instance.
        module (Module): A module instance.
        omnia_base_dir (str): The base directory of the Omnia configuration.
        module_utils_base (str): The base directory of the module utils.
        project_name (str): The name of the project.

    Returns:
        list: A list of errors encountered during validation.
    """
    errors = []
    cluster_os_type = data["cluster_os_type"]
    cluster_os_version = data["cluster_os_version"]
    os_version_ranges = config.os_version_ranges

    if cluster_os_type.lower() in os_version_ranges:
        version_range = os_version_ranges[cluster_os_type.lower()]
        if cluster_os_type.lower() in ["rhel", "rocky"]:
            if float(cluster_os_version) != float(version_range[0]):
                errors.append(
                    create_error_msg(
                        "cluster_os_version",
                        cluster_os_version,
                        en_us_validation_msg.os_version_fail_msg(
                            cluster_os_type, version_range[0], None
                        ),
                    )
                )
        elif cluster_os_type.lower() == "ubuntu":
            if cluster_os_version not in version_range:
                errors.append(
                    create_error_msg(
                        "cluster_os_version",
                        cluster_os_version,
                        en_us_validation_msg.os_version_fail_msg(
                            cluster_os_type, version_range[0], version_range[1]
                        ),
                    )
                )

    iso_file_path = data.get("iso_file_path", "")
    not_valid_iso_msg = validation_utils.verify_iso_file(
        iso_file_path, cluster_os_type, cluster_os_version
    )
    if not_valid_iso_msg:
        errors.append(create_error_msg("iso_file_path", iso_file_path, not_valid_iso_msg))
    # software groups and subgroups l2 validation

    # create the subgroups and softwares dictionary with version details
    software_json_data = load_json(input_file_path)
    subgroup_dict, software_names = get_subgroup_dict(software_json_data)
    version_variables = set_version_variables(
        software_json_data, software_names, cluster_os_version
    )

    # check if the corresponding json files for softwares and subgroups exists in config folder
    software_list = get_software_names(input_file_path)
    validation_results = []
    failures = []
    fail_data = []
    for software in software_list:
        json_path = get_json_file_path(
            software, cluster_os_type, cluster_os_version, input_file_path
        )
        # Check if json_path is None or if the JSON syntax is invalid
        if json_path is None:
            errors.append(
                create_error_msg(
                    "Validation Error: ", None, en_us_validation_msg.json_file_mandatory(json_path)
                )
            )
        else:
            try:
                subgroup_softwares = subgroup_dict.get(software, None)
                # for each subgroup for a software check for corresponding entry in software.json
                # eg: for amd the amd.json should contain both amd and rocm entries
                with open(json_path, "r") as file:
                    json_data = json.load(file)
                for subgroup_software in subgroup_softwares:
                    result, fail_data = validation_utils.validate_softwaresubgroup_entries(
                        subgroup_software, json_path, json_data, validation_results, failures
                    )

            except (FileNotFoundError, json.JSONDecodeError) as e:
                errors.append(
                    create_error_msg("Error opening or reading JSON file:", json_path, str(e))
                )

    if fail_data:
        errors.append(
            create_error_msg(
                "Software config subgroup validation failed for",
                fail_data,
                "Please resolve the issues first before proceeding.",
            )
        )

    return errors


def validate_security_config(
    input_file_path, data, logger, module, omnia_base_dir, module_utils_base, project_name
):
    """
    Validates the security configuration.

    Args:
        input_file_path (str): The path to the input file.
        data (dict): The data to be validated.
        logger (Logger): A logger instance.
        module (Module): A module instance.
        omnia_base_dir (str): The base directory of the Omnia configuration.
        module_utils_base (str): The base directory of the module utils.
        project_name (str): The name of the project.

    Returns:
        list: A list of errors encountered during validation.
    """
    errors = []
    passwordless_ssh_config_file_path = create_file_path(
        input_file_path, file_names["passwordless_ssh_config"]
    )
    passwordless_ssh_config_json = validation_utils.load_yaml_as_json(
        passwordless_ssh_config_file_path,
        omnia_base_dir,
        module_utils_base,
        project_name,
        logger,
        module,
    )

    authentication_type = passwordless_ssh_config_json["authentication_type"]

    if authentication_type == "ldap":
        mandatory_fields = [
            "ldap_connection_type",
            "openldap_db_username",
            "openldap_db_password",
            "openldap_config_username",
            "openldap_config_password",
            "openldap_monitor_password",
            "openldap_organization",
            "openldap_organizational_unit",
        ]
        check_mandatory_fields(mandatory_fields, data, errors)
    elif authentication_type == "freeipa":
        mandatory_fields = ["realm_name", "directory_manager_password", "kerberos_admin_password"]
        check_mandatory_fields(mandatory_fields, data, errors)

    certificates = {
        "tls_ca_certificate": data["tls_ca_certificate"],
        "tls_certificate": data["tls_certificate"],
        "tls_certificate_key": data["tls_certificate_key"],
    }

    for cert_name, cert_value in certificates.items():
        if cert_value and not validation_utils.verify_path(cert_value):
            errors.append(
                create_error_msg(cert_name, cert_value, en_us_validation_msg.FILE_PATH_FAIL_MSG)
            )

    return errors


def validate_network_config(
    input_file_path, data, logger, module, omnia_base_dir, module_utils_base, project_name
):
    """
    Validates the network configuration.

    Args:
        input_file_path (str): The path to the input file.
        data (dict): The data to be validated.
        logger (Logger): A logger instance.
        module (Module): A module instance.
        omnia_base_dir (str): The base directory of the Omnia configuration.
        module_utils_base (str): The base directory of the module utils.
        project_name (str): The name of the project.

    Returns:
        list: A list of errors encountered during validation.
    """
    errors = []
    mlnx_ofed_offline_path = data["mlnx_ofed_offline_path"]
    if mlnx_ofed_offline_path and not validation_utils.verify_path(mlnx_ofed_offline_path):
        errors.append(
            create_error_msg(
                "mlnx_ofed_offline_path",
                mlnx_ofed_offline_path,
                en_us_validation_msg.FILE_PATH_FAIL_MSG,
            )
        )

    return errors


def validate_storage_config(
    input_file_path, data, logger, module, omnia_base_dir, module_utils_base, project_name
):
    """
    Validates the storage configuration.

    Args:
        input_file_path (str): The path to the input file.
        data (dict): The data to be validated.
        logger (Logger): A logger instance.
        module (Module): A module instance.
        omnia_base_dir (str): The base directory of the Omnia configuration.
        module_utils_base (str): The base directory of the module utils.
        project_name (str): The name of the project.

    Returns:
        list: A list of errors encountered during validation.
    """
    errors = []
    nfs_client_params = data["nfs_client_params"][0]
    client_mount_options = nfs_client_params["client_mount_options"]

    allowed_options = {"nosuid", "rw", "sync", "hard", "intr"}
    client_mount_options_set = set(client_mount_options.split(","))

    if not client_mount_options_set.issubset(allowed_options):
        errors.append(
            create_error_msg(
                "client_mount_options",
                client_mount_options,
                en_us_validation_msg.CLIENT_MOUNT_OPTIONS_FAIL_MSG,
            )
        )

    beegfs_mounts = data["beegfs_mounts"]
    if beegfs_mounts != "/mnt/beegfs":
        beegfs_unmount_client = data["beegfs_unmount_client"]
        if not beegfs_unmount_client:
            errors.append(
                create_error_msg(
                    "beegfs_unmount_client",
                    beegfs_unmount_client,
                    en_us_validation_msg.BEEGFS_UNMOUNT_CLIENT_FAIL_MSG,
                )
            )

    return errors


# for k8s_access_config.yml and passwordless_ssh_config.yml this is run
def validate_usernames(
    input_file_path, data, logger, module, omnia_base_dir, module_utils_base, project_name
):
    """
    Validates the usernames.

    Args:
        input_file_path (str): The path to the input file.
        data (dict): The data to be validated.
        logger (Logger): A logger instance.
        module (Module): A module instance.
        omnia_base_dir (str): The base directory of the Omnia configuration.
        module_utils_base (str): The base directory of the module utils.
        project_name (str): The name of the project.

    Returns:
        list: A list of errors encountered during validation.
    """
    errors = []

<<<<<<< HEAD
    k8s_access_config_file_path = create_file_path(
        input_file_path, file_names["k8s_access_config"]
    )
    k8s_access_config_json = validation_utils.load_yaml_as_json(
        k8s_access_config_file_path,
        omnia_base_dir,
        module_utils_base,
        project_name,
        logger,
        module,
    )
    passwordless_ssh_config_file_path = create_file_path(
        input_file_path, file_names["passwordless_ssh_config"]
    )
    passwordless_ssh_config_json = validation_utils.load_yaml_as_json(
        passwordless_ssh_config_file_path,
        omnia_base_dir,
        module_utils_base,
        project_name,
        logger,
        module,
    )
=======
    k8s_access_config_file_path = create_file_path(input_file_path, file_names["k8s_access_config"])
    k8s_access_config_json = validation_utils.load_yaml_as_json(k8s_access_config_file_path, omnia_base_dir, project_name, logger, module)
    passwordless_ssh_config_file_path = create_file_path(input_file_path, file_names["passwordless_ssh_config"])
    passwordless_ssh_config_json = validation_utils.load_yaml_as_json(passwordless_ssh_config_file_path, omnia_base_dir, project_name, logger, module)
>>>>>>> 2ef81970

    k8s_user_name = k8s_access_config_json["user_name"]
    pw_ssh_user_name = passwordless_ssh_config_json["user_name"]

    k8s_user_name = k8s_user_name.split(",")
    pw_ssh_user_name = pw_ssh_user_name.split(",")

    # Combine all usernames into a single list
    all_usernames = k8s_user_name + pw_ssh_user_name

    # Create a dictionary to store the count of each username
    username_count = {}
    for username in all_usernames:
        if username == "":
            continue
        if username in username_count:
            username_count[username] += 1
        else:
            username_count[username] = 1

    # Find usernames that appear more than once
    duplicate_usernames = [username for username, count in username_count.items() if count > 1]
    if len(duplicate_usernames) > 0:
        errors.append(
            create_error_msg(
                "user_name",
                data["user_name"],
                en_us_validation_msg.user_name_duplicate(duplicate_usernames),
            )
        )

    return errors


def validate_roce_plugin_config(
    input_file_path, data, logger, module, omnia_base_dir, module_utils_base, project_name
):
    """
    Validates the RoCE plugin configuration.

    Args:
        input_file_path (str): The path to the input file.
        data (dict): The data to be validated.
        logger (Logger): A logger instance.
        module (Module): A module instance.
        omnia_base_dir (str): The base directory of the Omnia configuration.
        module_utils_base (str): The base directory of the module utils.
        project_name (str): The name of the project.

    Returns:
        list: A list of errors encountered during validation.
    """
    errors = []
    return errors


def validate_login_node_security_config(
    input_file_path, data, logger, module, omnia_base_dir, module_utils_base, project_name
):
    """
    Validates the login node security configuration.

    Args:
        input_file_path (str): The path to the input file.
        data (dict): The data to be validated.
        logger (Logger): A logger instance.
        module (Module): A module instance.
        omnia_base_dir (str): The base directory of the Omnia configuration.
        module_utils_base (str): The base directory of the module utils.
        project_name (str): The name of the project.

    Returns:
        list: A list of errors encountered during validation.
    """
    errors = []
    allowed_services = ["telnet", "lpd", "bluetooth", "rlogin", "rexec"]
    restrict_softwares = data["restrict_softwares"].split(",")
    for software in restrict_softwares:
        if software not in allowed_services:
            errors.append(
                create_error_msg(
                    "restrict_softwares",
                    data["restrict_softwares"],
                    en_us_validation_msg.restrict_softwares_fail_msg(software),
                )
            )
    return errors


def validate_site_config(
    input_file_path, data, logger, module, omnia_base_dir, module_utils_base, project_name
):
    """
    Validates the site configuration.

    Args:
        input_file_path (str): The path to the input file.
        data (dict): The data to be validated.
        logger (Logger): A logger instance.
        module (Module): A module instance.
        omnia_base_dir (str): The base directory of the Omnia configuration.
        module_utils_base (str): The base directory of the module utils.
        project_name (str): The name of the project.

    Returns:
        list: A list of errors encountered during validation.
    """
    errors = []
    return errors


def validate_server_spec(
    input_file_path, data, logger, module, omnia_base_dir, module_utils_base, project_name
):
    """
    Validates the server specification.

    Args:
        input_file_path (str): The path to the input file.
        data (dict): The data to be validated.
        logger (Logger): A logger instance.
        module (Module): A module instance.
        omnia_base_dir (str): The base directory of the Omnia configuration.
        module_utils_base (str): The base directory of the module utils.
        project_name (str): The name of the project.

    Returns:
        list: A list of errors encountered during validation.
    """
    errors = []
    server_groups = data["Categories"]
    server_spec_nicnetworks = []
    network_spec_networks = []

    # Early return if Categories are None or empty
    if server_groups is None:
        return errors

    network_spec_file_path = create_file_path(input_file_path, file_names["network_spec"])
    network_spec_json = validation_utils.load_yaml_as_json(
        network_spec_file_path, omnia_base_dir, project_name, logger, module
    )

    for server in server_groups:
        for key, value in server.items():
            for item in value:
                # Handle network specifications
                if "network" in item:
                    for network in item["network"]:
                        for network_key, network_value in network.items():
                            # Collecting the nicnetwork
                            server_spec_nicnetworks.append(network_value["nicnetwork"])
                            # Validating nicdevices if present
                            if "nicdevices" in network_value:
                                if not network_key.startswith(network_value.get("nicdevices")):
                                    errors.append(
                                        create_error_msg(
                                            f"{network_key}",
                                            None,
                                            en_us_validation_msg.server_spec_network_key_fail_msg(
                                                network_value["nicdevices"]
                                            ),
                                        )
                                    )

    # Collecting network_spec nicnetwork names
    for key, network in network_spec_json.items():
        for nw in network:
            for name, value in nw.items():
                network_spec_networks.append(name)

    # Validating that all server nicnetworks exist in network_spec.yml
    for item in server_spec_nicnetworks:
        if item not in network_spec_networks:
            errors.append(
                create_error_msg(
                    f'nicnetwork: "{item}"',
                    None,
                    en_us_validation_msg.SERVER_SPEC_NICNETWORKS_FAIL_MSG,
                )
            )

    return errors


def get_admin_bmc_networks(
    input_file_path, logger, module, omnia_base_dir, module_utils_base, project_name
):
    """
    Retrieves the admin and BMC networks from the network specification.

    Args:
        input_file_path (str): The path to the input file.
        logger (Logger): A logger instance.
        module (Module): A module instance.
        omnia_base_dir (str): The base directory of the Omnia configuration.
        module_utils_base (str): The base directory of the module utils.
        project_name (str): The name of the project.

    Returns:
        dict: A dictionary containing the admin and BMC networks.
    """
    network_spec_file_path = create_file_path(input_file_path, file_names["network_spec"])
    network_spec_json = validation_utils.load_yaml_as_json(
        network_spec_file_path, omnia_base_dir, project_name, logger, module
    )
    admin_bmc_networks = {}

    for network in network_spec_json["Networks"]:
        for key, value in network.items():
            if key in ["admin_network", "bmc_network"]:
                static_range = value.get("static_range", "N/A")
                dynamic_range = value.get("dynamic_range", "N/A")
                admin_bmc_networks[key] = {
                    "static_range": static_range,
                    "dynamic_range": dynamic_range,
                }
    return admin_bmc_networks


def validate_omnia_config(
    input_file_path, data, logger, module, omnia_base_dir, module_utils_base, project_name
):
    """
    Validates the Omnia configuration.

    Args:
        input_file_path (str): The path to the input file.
        data (dict): The data to be validated.
        logger (Logger): A logger instance.
        module (Module): A module instance.
        omnia_base_dir (str): The base directory of the Omnia configuration.
        module_utils_base (str): The base directory of the module utils.
        project_name (str): The name of the project.

    Returns:
        list: A list of errors encountered during validation.
    """
    errors = []
    results = []
    tag_names = eval(module.params["tag_names"])

    admin_bmc_networks = get_admin_bmc_networks(
        input_file_path, logger, module, omnia_base_dir, module_utils_base, project_name
    )
    admin_static_range = admin_bmc_networks["admin_network"]["static_range"]
    admin_dynamic_range = admin_bmc_networks["admin_network"]["dynamic_range"]
    bmc_static_range = admin_bmc_networks["bmc_network"]["static_range"]
    bmc_dynamic_range = admin_bmc_networks["bmc_network"]["dynamic_range"]
    pod_external_ip_range = data["pod_external_ip_range"]
    k8s_service_addresses = data["k8s_service_addresses"]
    k8s_pod_network_cidr = data["k8s_pod_network_cidr"]

    if "k8s" in tag_names:
        results = scheduler_validation.validate_k8s_parameters(
            admin_static_range,
            bmc_static_range,
            admin_dynamic_range,
            bmc_dynamic_range,
            k8s_service_addresses,
            k8s_pod_network_cidr,
        )
        if results:
            errors.append(
                create_error_msg("IP overlap -", results, en_us_validation_msg.IP_OVERLAP_FAIL_MSG)
            )

    run_intel_gaudi_tests = data["run_intel_gaudi_tests"]
    csi_powerscale_driver_secret_file_path = data["csi_powerscale_driver_secret_file_path"]
    csi_powerscale_driver_values_file_path = data["csi_powerscale_driver_values_file_path"]

    # verify intel_gaudi with sofwate config json
    software_config_file_path = create_file_path(input_file_path, file_names["software_config"])
    software_config_json = json.load(open(software_config_file_path, "r"))
    softwares = software_config_json["softwares"]
    if contains_software(softwares, "intelgaudi") and not run_intel_gaudi_tests:
        errors.append(
            create_error_msg(
                "run_intel_gaudi_tests",
                run_intel_gaudi_tests,
                en_us_validation_msg.INTEL_GAUDI_FAIL_MSG,
            )
        )

    # verify csi with sofwate config json
    software_config_file_path = create_file_path(input_file_path, file_names["software_config"])
    software_config_json = json.load(open(software_config_file_path, "r"))
    softwares = software_config_json["softwares"]
    if contains_software(softwares, "csi_driver_powerscale"):
        # Validate if secret file path is empty
        if not csi_powerscale_driver_secret_file_path:
            errors.append(
                create_error_msg(
                    "csi_powerscale_driver_secret_file_path",
                    csi_powerscale_driver_secret_file_path,
                    en_us_validation_msg.CSI_DRIVER_SECRET_FAIL_MSG,
                )
            )

        # Validate if values file path is empty
        if not csi_powerscale_driver_values_file_path:
            errors.append(
                create_error_msg(
                    "csi_powerscale_driver_values_file_path",
                    csi_powerscale_driver_values_file_path,
                    en_us_validation_msg.CSI_DRIVER_VALUES_FAIL_MSG,
                )
            )

    # Check IP range overlap between omnia IPs, admin network, and bmc network
    ip_ranges = [
        admin_static_range,
        bmc_static_range,
        admin_dynamic_range,
        bmc_dynamic_range,
        k8s_service_addresses,
        k8s_pod_network_cidr,
    ]
    does_overlap, _ = validation_utils.check_overlap(ip_ranges)

    if does_overlap:
        errors.append(
            create_error_msg("IP overlap -", None, en_us_validation_msg.IP_OVERLAP_FAIL_MSG)
        )

    return errors


def validate_telemetry_config(
    input_file_path, data, logger, module, omnia_base_dir, module_utils_base, project_name
):
    """
    Validates the telemetry configuration.

    Args:
        input_file_path (str): The path to the input file.
        data (dict): The data to be validated.
        logger (Logger): A logger instance.
        module (Module): A module instance.
        omnia_base_dir (str): The base directory of the Omnia configuration.
        module_utils_base (str): The base directory of the module utils.
        project_name (str): The name of the project.

    Returns:
        list: A list of errors encountered during validation.
    """
    errors = []
    idrac_telemetry_support = data["idrac_telemetry_support"]
    omnia_telemetry_support = data["omnia_telemetry_support"]
    visualization_support = data["visualization_support"]

    software_config_file_path = create_file_path(input_file_path, file_names["software_config"])
    software_config_json = json.load(open(software_config_file_path, "r"))
    # Check that telemetry is present in software_config.json and
    # if at least one of the telemetry_supoort var is true,
    # check that these fields are not empty
    softwares = software_config_json["softwares"]

    if contains_software(softwares, "telemetry"):
        if idrac_telemetry_support or omnia_telemetry_support or visualization_support:
            mandatory_fields = [
                "pod_external_ip_range",
                "k8s_cni",
                "k8s_service_addresses",
                "k8s_pod_network_cidr",
                "timescaledb_user",
                "timescaledb_password",
            ]
            check_mandatory_fields(mandatory_fields, data, errors)

    if idrac_telemetry_support:
        mandatory_fields = [
            "idrac_username",
            "idrac_password",
            "mysqldb_user",
            "mysqldb_password",
            "mysqldb_root_password",
        ]
        check_mandatory_fields(mandatory_fields, data, errors)

    if omnia_telemetry_support:
        mandatory_fields = [
            "omnia_telemetry_collection_interval",
            "collect_regular_metrics",
            "collect_health_check_metrics",
            "collect_gpu_metrics",
            "fuzzy_offset",
            "metric_collection_timeout",
        ]
        check_mandatory_fields(mandatory_fields, data, errors)

        # fuzzy_offset should be between 60 and omnia_telemetry_collection_interval value
        fuzzy_offset = data["fuzzy_offset"]
        if fuzzy_offset < 60 or fuzzy_offset > data["omnia_telemetry_collection_interval"]:
            errors.append(
                create_error_msg(
                    "fuzzy_offset", fuzzy_offset, en_us_validation_msg.FUZZY_OFFSET_FAIL_MSG
                )
            )

        # metric_collection_timeout should be greater than 0 and
        # less than omnia_telemetry_collection_interval value
        metric_collection_timeout = data["metric_collection_timeout"]
        if (
            metric_collection_timeout < 0
            or metric_collection_timeout > data["omnia_telemetry_collection_interval"]
        ):
            errors.append(
                create_error_msg(
                    "metric_collection_timeout",
                    metric_collection_timeout,
                    en_us_validation_msg.METRIC_COLLECTION_TIMEOUT_FAIL_MSG,
                )
            )

    if visualization_support:
        mandatory_fields = ["grafana_username", "grafana_password", "mount_location"]
        check_mandatory_fields(mandatory_fields, data, errors)

        # '/' is mandatory at the end of the mount_location path.
        mount_location = data["mount_location"]
        if mount_location[-1] != "/":
            errors.append(
                create_error_msg(
                    "mount_location", mount_location, en_us_validation_msg.MOUNT_LOCATION_FAIL_MSG
                )
            )

        # grafana_password should not be kept 'admin'
        grafana_password = data["grafana_password"]
        if grafana_password == "admin":
            errors.append(
                create_error_msg(
                    "grafana_password",
                    grafana_password,
                    en_us_validation_msg.GRAFANA_PASSWORD_FAIL_MSG,
                )
            )

    # Check that mysqldb_user is not root
    if data["mysqldb_user"] == "root":
        errors.append(
            create_error_msg(
                "mysqldb_user", data["mysqldb_user"], en_us_validation_msg.MYSQLDB_USER_FAIL_MSG
            )
        )

    # Added code for Omnia 1.7 k8 prometheus support parameters
    # Validate prometheus_gaudi_support, k8s_prometheus_support, and prometheus_scrape_interval
    prometheus_gaudi_support = data["prometheus_gaudi_support"]
    k8s_prometheus_support = data["k8s_prometheus_support"]
    prometheus_scrape_interval = data["prometheus_scrape_interval"]

    if prometheus_gaudi_support:
        mandatory_fields = ["k8s_prometheus_support", "prometheus_scrape_interval"]
        check_mandatory_fields(mandatory_fields, data, errors)

    # Check k8s_prometheus_support is True and
    # prometheus_scrape_interval is >= 15 when prometheus_gaudi_support is True
    if prometheus_gaudi_support and isinstance(prometheus_gaudi_support, str):
        if not k8s_prometheus_support:
            errors.append(
                create_error_msg(
                    "k8s_prometheus_support",
                    k8s_prometheus_support,
                    en_us_validation_msg.K8S_PROMETHEUS_SUPPORT_FAIL_MSG,
                )
            )

        if prometheus_scrape_interval < 15:
            errors.append(
                create_error_msg(
                    "prometheus_scrape_interval",
                    prometheus_scrape_interval,
                    en_us_validation_msg.PROMETHEUS_SCRAPE_INTERVAL_FAIL_MSG,
                )
            )

    # Check that IP addresses do not overlap with admin network
    admin_bmc_networks = get_admin_bmc_networks(
        input_file_path, logger, module, omnia_base_dir, module_utils_base, project_name
    )
    admin_static_range = admin_bmc_networks["admin_network"]["static_range"]
    admin_dynamic_range = admin_bmc_networks["admin_network"]["dynamic_range"]
    pod_external_ip_range = data["pod_external_ip_range"]
    k8s_service_addresses = data["k8s_service_addresses"]
    k8s_pod_network_cidr = data["k8s_pod_network_cidr"]

    ip_ranges = [
        admin_static_range,
        admin_dynamic_range,
        pod_external_ip_range,
        k8s_service_addresses,
        k8s_pod_network_cidr,
    ]

    does_overlap, overlap_ips = validation_utils.check_overlap(ip_ranges)
    if does_overlap:
        errors.append(
            create_error_msg(
                "IP overlap -", None, en_us_validation_msg.TELEMETRY_IP_OVERLAP_FAIL_MSG
            )
        )
    return errors


def validate_additional_software(
    input_file_path, data, logger, module, omnia_base_dir, module_utils_base, project_name
):
    """
    Validates the additional software configuration.

    Args:
        input_file_path (str): The path to the input file.
        data (dict): The data to be validated.
        logger (Logger): A logger instance.
        module (Module): A module instance.
        omnia_base_dir (str): The base directory of the Omnia configuration.
        module_utils_base (str): The base directory of the module utils.
        project_name (str): The name of the project.

    Returns:
        list: A list of errors encountered during validation.

    """
    errors = []
    # Get all keys in the data
    sub_groups = set(flatten_sub_groups(list(data.keys())))

    # Check if additional_software is not given in the config
    if "additional_software" not in sub_groups:
        errors.append(
            create_error_msg(
                "additional_software.json", None, en_us_validation_msg.ADDITIONAL_SOFTWARE_FAIL_MSG
            )
        )
        return errors

    # Get the roles config file
    config_file_path = omnia_base_dir.replace("../", "")
    roles_config_file_path = create_file_path(config_file_path, file_names["roles_config"])

    roles_config_json = validation_utils.load_yaml_as_json(
        roles_config_file_path, omnia_base_dir, project_name, logger, module
    )
    valid_roles = roles_config_json["Roles"]

    # Set of unique role names
    available_roles_and_groups = set(role["name"] for role in roles_config_json["Roles"])
    available_roles_and_groups.add("additional_software")

    # Add the set of all unique group names
    available_roles_and_groups.update(group for role in valid_roles for group in role["groups"])

    # Check if a role or group name is present in the roles config file
    for sub_group in sub_groups:
        if sub_group not in available_roles_and_groups:
            errors.append(
                create_error_msg(
                    "additional_software.json",
                    None,
                    en_us_validation_msg.ADDITIONAL_SOFTWARE_SUBGROUP_FAIL_MSG.format(sub_group),
                )
            )

    # Validate subgroups defined for additional_software in software_config.json
    # also present in additioanl_software.json
    software_config_file_path = create_file_path(config_file_path, file_names["software_config"])
    software_config_json = json.load(open(software_config_file_path, "r"))

    # check if additional_software is present in software_config.json
    if "addtional_software" not in software_config_json:
        logger.warn("The additional_software field is not present in software_config.json")
        software_config_json["additional_software"] = []

    sub_groups_in_software_config = list(
        sub_group["name"] for sub_group in software_config_json["additional_software"]
    )

    # Check for the additional_software key in software_config.json
    for sub_group in sub_groups_in_software_config:
        if sub_group not in sub_groups:
            errors.append(
                create_error_msg(
                    "software_config.json",
                    None,
                    en_us_validation_msg.MISSING_IN_ADDITIONAL_SOFTWARE_MSG.format(sub_group),
                )
            )
    return errors<|MERGE_RESOLUTION|>--- conflicted
+++ resolved
@@ -312,14 +312,12 @@
     """
     errors = []
 
-<<<<<<< HEAD
     k8s_access_config_file_path = create_file_path(
         input_file_path, file_names["k8s_access_config"]
     )
     k8s_access_config_json = validation_utils.load_yaml_as_json(
         k8s_access_config_file_path,
         omnia_base_dir,
-        module_utils_base,
         project_name,
         logger,
         module,
@@ -330,17 +328,10 @@
     passwordless_ssh_config_json = validation_utils.load_yaml_as_json(
         passwordless_ssh_config_file_path,
         omnia_base_dir,
-        module_utils_base,
         project_name,
         logger,
         module,
     )
-=======
-    k8s_access_config_file_path = create_file_path(input_file_path, file_names["k8s_access_config"])
-    k8s_access_config_json = validation_utils.load_yaml_as_json(k8s_access_config_file_path, omnia_base_dir, project_name, logger, module)
-    passwordless_ssh_config_file_path = create_file_path(input_file_path, file_names["passwordless_ssh_config"])
-    passwordless_ssh_config_json = validation_utils.load_yaml_as_json(passwordless_ssh_config_file_path, omnia_base_dir, project_name, logger, module)
->>>>>>> 2ef81970
 
     k8s_user_name = k8s_access_config_json["user_name"]
     pw_ssh_user_name = passwordless_ssh_config_json["user_name"]
