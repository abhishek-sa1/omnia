# Copyright 2025 Dell Inc. or its subsidiaries. All Rights Reserved.
#
# Licensed under the Apache License, Version 2.0 (the "License");
# you may not use this file except in compliance with the License.
# You may obtain a copy of the License at
#
#     http://www.apache.org/licenses/LICENSE-2.0
#
# Unless required by applicable law or agreed to in writing, software
# distributed under the License is distributed on an "AS IS" BASIS,
# WITHOUT WARRANTIES OR CONDITIONS OF ANY KIND, either express or implied.
# See the License for the specific language governing permissions and
# limitations under the License.
# pylint: disable=import-error,no-name-in-module,too-many-arguments,unused-argument
"""
This module contains functions for validating common configuration files.
"""
import json
import os
import ansible.module_utils.input_validation.common_utils.data_fetch as get
import ansible.module_utils.input_validation.common_utils.data_validation as validate
from ansible.modules.validate_input import generate_log_failure_message

from ansible.module_utils.input_validation.common_utils import (
    validation_utils,
    config,
    en_us_validation_msg,
    data_verification
)

from ansible.module_utils.input_validation.validation_flows import scheduler_validation

from ansible.module_utils.local_repo.software_utils import (
    load_json,
    set_version_variables,
    get_subgroup_dict,
    get_software_names,
    get_json_file_path
)

file_names = config.files
create_error_msg = validation_utils.create_error_msg
create_file_path = validation_utils.create_file_path
contains_software = validation_utils.contains_software
check_mandatory_fields = validation_utils.check_mandatory_fields
flatten_sub_groups = validation_utils.flatten_sub_groups
file_exists = data_verification.file_exists


def validate_software_config(
    input_file_path, data, logger, module, omnia_base_dir, module_utils_base, project_name
):
    """
    Validates the software configuration.

    Args:
        input_file_path (str): The path to the input file.
        data (dict): The data to be validated.
        logger (Logger): A logger instance.
        module (Module): A module instance.
        omnia_base_dir (str): The base directory of the Omnia configuration.
        module_utils_base (str): The base directory of the module utils.
        project_name (str): The name of the project.

    Returns:
        list: A list of errors encountered during validation.
    """
    errors = []
    cluster_os_type = data["cluster_os_type"]
    cluster_os_version = data["cluster_os_version"]
    os_version_ranges = config.os_version_ranges

    if cluster_os_type.lower() in os_version_ranges:
        version_range = os_version_ranges[cluster_os_type.lower()]
        if cluster_os_type.lower() in ["rhel", "rocky"]:
            if float(cluster_os_version) != float(version_range[0]):
                errors.append(
                    create_error_msg(
                        "cluster_os_version",
                        cluster_os_version,
                        en_us_validation_msg.os_version_fail_msg(
                            cluster_os_type, version_range[0], None
                        ),
                    )
                )
        elif cluster_os_type.lower() == "ubuntu":
            if cluster_os_version not in version_range:
                errors.append(
                    create_error_msg(
                        "cluster_os_version",
                        cluster_os_version,
                        en_us_validation_msg.os_version_fail_msg(
                            cluster_os_type, version_range[0], version_range[1]
                        ),
                    )
                )

    iso_file_path = data.get("iso_file_path", "")
    not_valid_iso_msg = validation_utils.verify_iso_file(
        iso_file_path, cluster_os_type, cluster_os_version
    )
    if not_valid_iso_msg:
        errors.append(
            create_error_msg(
                "iso_file_path", iso_file_path, not_valid_iso_msg))

    #software groups and subgroups l2 validation
    # Check for the additional software field
    if "additional_software" in data:
        # Run schema validation and call validate_additional_software()
        schema_base_file_path = os.path.join(module_utils_base,'input_validation','schema')
        passwords_set = config.passwords_set
        extensions = config.extensions
        fname = "additional_software"
        schema_file_path = schema_base_file_path + "/" + fname + extensions['json']
        json_files = get.files_recursively(omnia_base_dir + "/" + project_name, extensions['json'])
        json_files_dic = {}

        for file_path in json_files:
            json_files_dic.update({get.file_name_from_path(file_path): file_path})
        new_file_path = json_files_dic.get("additional_software.json", None)

        # Validate the schema of the input file (L1)
        validation_status = {}
        vstatus = []
        project_data = {project_name: {"status": [], "tag": "additional_software"}}
        validation_status.update(project_data)
        schema_status = validate.schema({
                            "input_file_path": new_file_path,
                            "schema_file_path": schema_file_path,
                            "passwords_set": passwords_set,
                            "omnia_base_dir": omnia_base_dir,
                            "project_name": project_name,
                            "logger": logger,
                            "module": module,
                        })
        vstatus.append(schema_status)

        # Append the validation status for the input file
        validation_status[project_name]["status"].append(
            {new_file_path: "Passed" if schema_status else "Failed"})

        if False in vstatus:
            log_file_name = os.path.join(
                config.input_validator_log_path, f"validation_omnia_{project_name}.log")
            generate_log_failure_message(log_file_name, project_name, validation_status, module)

        # Check for the addtional_software.json file exist
        if new_file_path is None or not file_exists(new_file_path, module, logger):
            logger.info("The additional_software.json does not exist...")
            errors.append(
                create_error_msg(
                    "additional_software.json",
                    new_file_path,
                    en_us_validation_msg.MISSING_ADDITIONAL_SOFTWARE_JSON_FILE))
            return errors
        additional_software_data = None
        with open(json_files_dic["additional_software.json"], "r", encoding="utf-8") as schema_file:
            additional_software_data = json.load(schema_file)

        additional_software_errors = validate_additional_software(
            new_file_path, additional_software_data,
            logger, module, omnia_base_dir, module_utils_base, project_name)
        errors.extend(additional_software_errors)

    # create the subgroups and softwares dictionary with version details
    software_json_data = load_json(input_file_path)
    subgroup_dict, _ = get_subgroup_dict(software_json_data)

    # check if the corresponding json files for softwares and subgroups exists in config folder
    software_list = get_software_names(input_file_path)
    validation_results = []
    failures = []
    fail_data = []
    for software in software_list:
        json_path = get_json_file_path(
            software, cluster_os_type, cluster_os_version, input_file_path
        )
        # Check if json_path is None or if the JSON syntax is invalid
        if json_path is None:
            errors.append(
                create_error_msg(
                    "Validation Error: ", None, en_us_validation_msg.json_file_mandatory(json_path)
                )
            )
        else:
            try:
                subgroup_softwares = subgroup_dict.get(software, None)
                # for each subgroup for a software check for corresponding entry in software.json
                # eg: for amd the amd.json should contain both amd and rocm entries
                with open(json_path, "r") as file:
                    json_data = json.load(file)
                for subgroup_software in subgroup_softwares:
                    _, fail_data = validation_utils.validate_softwaresubgroup_entries(
                        subgroup_software, json_path, json_data, validation_results, failures
                    )

            except (FileNotFoundError, json.JSONDecodeError) as e:
                errors.append(
                    create_error_msg("Error opening or reading JSON file:", json_path, str(e))
                )

    if fail_data:
        errors.append(
            create_error_msg(
                "Software config subgroup validation failed for",
                fail_data,
                "Please resolve the issues first before proceeding.",
            )
        )

    return errors

def validate_openldap_input_params(authentication_type, mandatory_fields, data, errors, _logger):

    """
    Validates the input parameters for the OpenLDAP authentication.

    Args:
        authentication_type (str): Type of authentication.
        mandatory_fields (list): List of mandatory fields required for validation.
        data (dict): Input data containing the parameters to be validated.
        errors (list): List to store error messages.
        logger (object): Logger object for logging information.

    Notes:
        - The function checks if all mandatory fields are present in the input data.
        - It validates the `ldap_connection_type` field to ensure it is one of the supported types.
        - It also validates the certificate paths for TLS connections.
        - If any validation fails, an error message is appended to the `errors` list.

    Validation Rules:
        - All mandatory fields should be present in the input data.
        - The `ldap_connection_type` field should be one of the supported types
        (defined in `config.supported_ldap_connection_type`).
        - The certificate paths for TLS connections should be valid and existing files.

    Returns:
        None
    """

    check_mandatory_fields(mandatory_fields, data, errors)

    # validate ldap_connection_type
    ldap_connection_type = data.get("ldap_connection_type","").upper()
    if ldap_connection_type and ldap_connection_type not in config.supported_ldap_connection_type:
        errors.append(
            create_error_msg(authentication_type,
                            "software",
                            en_us_validation_msg.LDAP_CONNECTION_TYPE_FAIL_MSG)
        )

    certificates = {
        "tls_ca_certificate": data.get("tls_ca_certificate", ""),
        "tls_certificate": data.get("tls_certificate", ""),
        "tls_certificate_key": data.get("tls_certificate_key",""),
    }

    for cert_name, cert_value in certificates.items():
        if cert_value and not validation_utils.verify_path(cert_value):
            errors.append(
                create_error_msg(cert_name,
                                cert_value,
                                en_us_validation_msg.LDAP_CERT_PATH_FAIL_MSG)
            )

def validate_freeapi_input_params(authentication_type, mandatory_fields, data, errors, logger):

    """
    Validates the input parameters for the Free API.

    Args:
        authentication_type (str): Type of authentication.
        mandatory_fields (list): List of mandatory fields required for validation.
        data (dict): Input data containing the parameters to be validated.
        errors (list): List to store error messages.
        logger (object): Logger object for logging information.

    Notes:
        - The function checks if all mandatory fields are present in the input data.
        - It validates the `realm_name` field to ensure it contains a dot (`.`) character.
        - If any validation fails, an error message is appended to the `errors` list.

    Returns:
        None
    """

    check_mandatory_fields(mandatory_fields, data, errors)
    # validate realm_name
    realm_name = data.get("realm_name", "")
    if realm_name and "." not in realm_name:
        errors.append(
            create_error_msg("realm_name",
                            realm_name,
                            en_us_validation_msg.REALM_NAME_FAIL_MSG)
        )

def validate_security_config(
    input_file_path, data, logger, module, omnia_base_dir, module_utils_base, project_name
):
    """
    Validates the security configuration.

    Args:
        input_file_path (str): The path to the input file.
        data (dict): The data to be validated.
        logger (Logger): A logger instance.
        module (Module): A module instance.
        omnia_base_dir (str): The base directory of the Omnia configuration.
        module_utils_base (str): The base directory of the module utils.
        project_name (str): The name of the project.

    Returns:
        list: A list of errors encountered during validation.
    """
    errors = []
    software_config_json = create_file_path(
        input_file_path, file_names["software_config"]
    )
    software_list = get_software_names(software_config_json)
    authentication_type = ""
    required = {"openldap","freeipa"}

    matches = required.intersection(software_list)
    if len(matches) == 2:
        errors.append(
                create_error_msg(authentication_type,
                                 "software",
                                 en_us_validation_msg.FREEIPA_AND_OPENLDAP_TRUE_FAIL_MSG)
            )
    elif matches:
        authentication_type = next(iter(matches))
        logger.info(f"{authentication_type}: "
                    f"{en_us_validation_msg.AUTHENTICATION_SYSTEM_SUCCESS_MSG}")
    else:
        logger.warn(f"{en_us_validation_msg.AUTHENTICATION_SYSTEM_FAIL_MSG}")

    if authentication_type == "openldap":
        mandatory_fields = [
            "domain_name",
            "ldap_connection_type",
            "openldap_organization",
            "openldap_organizational_unit",
        ]
        validate_openldap_input_params(authentication_type, mandatory_fields, data, errors, logger)

    elif authentication_type == "freeipa":
        mandatory_fields = ["domain_name","realm_name"]
        validate_freeapi_input_params(authentication_type, mandatory_fields, data, errors, logger)

    return errors


def validate_network_config(
    input_file_path, data, logger, module, omnia_base_dir, module_utils_base, project_name
):
    """
    Validates the network configuration.

    Args:
        input_file_path (str): The path to the input file.
        data (dict): The data to be validated.
        logger (Logger): A logger instance.
        module (Module): A module instance.
        omnia_base_dir (str): The base directory of the Omnia configuration.
        module_utils_base (str): The base directory of the module utils.
        project_name (str): The name of the project.

    Returns:
        list: A list of errors encountered during validation.
    """
    errors = []
    mlnx_ofed_offline_path = data["mlnx_ofed_offline_path"]
    if mlnx_ofed_offline_path and not validation_utils.verify_path(mlnx_ofed_offline_path):
        errors.append(
            create_error_msg(
                "mlnx_ofed_offline_path",
                mlnx_ofed_offline_path,
                en_us_validation_msg.FILE_PATH_FAIL_MSG,
            )
        )

    return errors


def validate_storage_config(
    input_file_path, data, logger, module, omnia_base_dir, module_utils_base, project_name
):
    """
    Validates the storage configuration.

    Args:
        input_file_path (str): The path to the input file.
        data (dict): The data to be validated.
        logger (Logger): A logger instance.
        module (Module): A module instance.
        omnia_base_dir (str): The base directory of the Omnia configuration.
        module_utils_base (str): The base directory of the module utils.
        project_name (str): The name of the project.

    Returns:
        list: A list of errors encountered during validation.
    """
    errors = []
    software_config_file_path = create_file_path(input_file_path, file_names["software_config"])
    software_config_json = None
    with open(software_config_file_path, "r", encoding="utf-8") as schema_file:
        software_config_json = json.load(schema_file)
    softwares = software_config_json["softwares"]
    for software in softwares:
        if software.get('name') == 'beegfs' and 'version' not in software:
            errors.append(create_error_msg("beegfs", "",
                                           en_us_validation_msg.BEEGFS_VERSION_FAIL_MSG))

    allowed_options = {"nosuid", "rw", "sync", "hard", "intr"}
    slurm_share_val = False
    k8s_share_val = False
    multiple_slurm_share_val = False
    multiple_k8s_share_val = False
    for nfs_client_params in data["nfs_client_params"]:
        client_mount_options = nfs_client_params["client_mount_options"]
        client_mount_options_set = set(client_mount_options.split(","))
<<<<<<< HEAD

        if not client_mount_options_set.issubset(allowed_options):
            errors.append(
                create_error_msg(
                    "client_mount_options",
                    client_mount_options,
                    en_us_validation_msg.CLIENT_MOUNT_OPTIONS_FAIL_MSG,
                )
            )

        if nfs_client_params["slurm_share"] == "true":
=======
        if not (client_mount_options_set.issubset(allowed_options)):
            errors.append(create_error_msg("client_mount_options", client_mount_options, en_us_validation_msg.CLIENT_MOUNT_OPTIONS_FAIL_MSG))
        slurm_share_raw = str(nfs_client_params.get("slurm_share", "false")).strip().lower()
        if slurm_share_raw == "true":
>>>>>>> 81e739bd
            if not slurm_share_val:
                slurm_share_val = True
            else:
                multiple_slurm_share_val = True

        k8s_share_raw = str(nfs_client_params.get("k8s_share", "false")).strip().lower()
        if k8s_share_raw == "true":
            if not k8s_share_val:
                k8s_share_val = True
            else:
                multiple_k8s_share_val = True

    if (contains_software(softwares, "slurm") and not slurm_share_val) or multiple_slurm_share_val:
        errors.append(
            create_error_msg(
                "slurm_share",
                slurm_share_val,
                en_us_validation_msg.SLURM_SHARE_FAIL_MSG
            )
        )

    if (contains_software(softwares, "k8s") and not k8s_share_val) or multiple_k8s_share_val:
        errors.append(
            create_error_msg(
                "k8s_share",
                k8s_share_val,
                en_us_validation_msg.K8S_SHARE_FAIL_MSG
            )
        )

    if contains_software(softwares, "ucx") or contains_software(softwares, "openmpi"):
        if not k8s_share_val or not slurm_share_val:
            errors.append(
                create_error_msg(
                    "nfs_client_params",
                    "",
                    en_us_validation_msg.BENCHMARK_TOOLS_FAIL_MSG
                )
            )
        elif multiple_slurm_share_val or multiple_k8s_share_val:
            errors.append(
                create_error_msg(
                    "nfs_client_params",
                    "",
                    en_us_validation_msg.MULT_SHARE_FAIL_MSG
                )
            )

    beegfs_mounts = data["beegfs_mounts"]
    if beegfs_mounts != "/mnt/beegfs":
        beegfs_unmount_client = data["beegfs_unmount_client"]
        if not beegfs_unmount_client:
            errors.append(
                create_error_msg(
                    "beegfs_unmount_client",
                    beegfs_unmount_client,
                    en_us_validation_msg.BEEGFS_UNMOUNT_CLIENT_FAIL_MSG,
                )
            )

    return errors


# for k8s_access_config.yml and passwordless_ssh_config.yml this is run
def validate_usernames(
    input_file_path, data, logger, module, omnia_base_dir, module_utils_base, project_name
):
    """
    Validates the usernames.

    Args:
        input_file_path (str): The path to the input file.
        data (dict): The data to be validated.
        logger (Logger): A logger instance.
        module (Module): A module instance.
        omnia_base_dir (str): The base directory of the Omnia configuration.
        module_utils_base (str): The base directory of the module utils.
        project_name (str): The name of the project.

    Returns:
        list: A list of errors encountered during validation.
    """
    errors = []

    k8s_access_config_file_path = create_file_path(
        input_file_path, file_names["k8s_access_config"]
    )
    k8s_access_config_json = validation_utils.load_yaml_as_json(
        k8s_access_config_file_path,
        omnia_base_dir,
        project_name,
        logger,
        module,
    )
    passwordless_ssh_config_file_path = create_file_path(
        input_file_path, file_names["passwordless_ssh_config"]
    )
    passwordless_ssh_config_json = validation_utils.load_yaml_as_json(
        passwordless_ssh_config_file_path,
        omnia_base_dir,
        project_name,
        logger,
        module,
    )

    k8s_user_name = k8s_access_config_json["user_name"]
    pw_ssh_user_name = passwordless_ssh_config_json["user_name"]

    k8s_user_name = k8s_user_name.split(",")
    pw_ssh_user_name = pw_ssh_user_name.split(",")

    # Combine all usernames into a single list
    all_usernames = k8s_user_name + pw_ssh_user_name

    # Create a dictionary to store the count of each username
    username_count = {}
    for username in all_usernames:
        if username == "":
            continue
        if username in username_count:
            username_count[username] += 1
        else:
            username_count[username] = 1

    # Find usernames that appear more than once
    duplicate_usernames = [username for username, count in username_count.items() if count > 1]
    if len(duplicate_usernames) > 0:
        errors.append(
            create_error_msg(
                "user_name",
                data["user_name"],
                en_us_validation_msg.user_name_duplicate(duplicate_usernames),
            )
        )

    return errors


def validate_roce_plugin_config(
    input_file_path, data, logger, module, omnia_base_dir, module_utils_base, project_name
):
    """
    Validates the RoCE plugin configuration.

    Args:
        input_file_path (str): The path to the input file.
        data (dict): The data to be validated.
        logger (Logger): A logger instance.
        module (Module): A module instance.
        omnia_base_dir (str): The base directory of the Omnia configuration.
        module_utils_base (str): The base directory of the module utils.
        project_name (str): The name of the project.

    Returns:
        list: A list of errors encountered during validation.
    """
    errors = []
    return errors

def validate_allowed_services(data, errors, logger):

    """
    Validates the restrict_softwares field in the input data against a list of allowed services.

    Args:
        data (dict): The input data containing the restrict_softwares field.
        errors (list): A list to store error messages encountered during validation.
        logger (Logger): A logger instance for logging purposes.

    Returns:
        None

    Notes:
        The allowed services are: telnet, lpd, bluetooth, rlogin, and rexec.
        If a restrict_software is not in the allowed services list,
        an error message is appended to the errors list.

    Raises:
        None
    """
    restrict_program_support = data.get("restrict_program_support", False)
    if restrict_program_support:
        # validate allowed services
        allowed_services = ["telnet", "lpd", "bluetooth", "rlogin", "rexec"]
        restrict_softwares = data["restrict_softwares"].split(",")
        for software in restrict_softwares:
            if software not in allowed_services:
                errors.append(
                    create_error_msg(
                        "restrict_softwares",
                        data["restrict_softwares"],
                        en_us_validation_msg.restrict_softwares_fail_msg(software),
                    )
                )

def validate_alert_email_address(data, errors, logger):
    """
    Validates the alert email address provided in the input data.

    Args:
        data (dict): Input data containing the alert email address.
        errors (list): List to store error messages.
        logger (object): Logger object for logging warnings.

    Returns:
        list: List of validated alert email addresses.

    Notes:
        - If the alert email address is empty, a warning message is logged.
        - Each email address is checked for maximum length and presence of a search key.
        - Error messages are appended to the `errors` list for invalid email addresses.
    """
    alert_email_address = data.get("alert_email_address", "")
    alert_email_address_list = []

    if not alert_email_address:
        logger.warn(en_us_validation_msg.ALERT_EMAIL_WARNING_MSG)
    else:
        alert_email_address_list = alert_email_address.split(",")

    for email_id in alert_email_address_list:
        if len(email_id) > config.EMAIL_MAX_LENGTH or config.EMAIL_SEARCH_KEY not in email_id:
            errors.append(
                create_error_msg(
                    "email_id",
                    email_id,
                    en_us_validation_msg.ALERT_EMAIL_FAIL_MSG
                )
            )
    return alert_email_address_list

def validate_smtp_server(data, errors, logger):

    """
    Validates the SMTP server configuration provided in the input data.

    Args:
        data (dict): Input data containing the SMTP server configuration.
        errors (list): List to store error messages.
        logger (object): Logger object for logging information.

    Notes:
        - The function checks if the SMTP server configuration is a single, non-empty dictionary.
        - It verifies that the configuration contains the required fields:
        host, port, and sender address.
        - If the configuration is invalid or missing required fields,
        an error message is appended to the `errors` list.

    Returns:
        None
    """

    smtp_server = data.get("smtp_server","")
    logger.info(f"smpt server info info {smtp_server}")
    if len(smtp_server) != 1 or len(smtp_server) < 0:
        errors.append(
            create_error_msg(
                "smpt_server",
                smtp_server,
                en_us_validation_msg.SMTP_SERVER_FAIL_MSG
            )
        )

    if len(smtp_server) == 1:
        host = smtp_server[0].get("host","")
        port = smtp_server[0].get("port","")
        sender_address = smtp_server[0].get("sender_address","")

        if not host or not port or not sender_address:
            errors.append(
                create_error_msg(
                        "smpt_server",
                        smtp_server,
                        en_us_validation_msg.SMTP_SERVER_FAIL_MSG
                )
            )

def validate_login_node_security_config(
    input_file_path, data, logger, module, omnia_base_dir, module_utils_base, project_name
):
    """
    Validates the login node security configuration.

    Args:
        input_file_path (str): The path to the input file.
        data (dict): The data to be validated.
        logger (Logger): A logger instance.
        module (Module): A module instance.
        omnia_base_dir (str): The base directory of the Omnia configuration.
        module_utils_base (str): The base directory of the module utils.
        project_name (str): The name of the project.

    Returns:
        list: A list of errors encountered during validation.
    """
    errors = []

    software_config_json = create_file_path(
        input_file_path, file_names["software_config"]
    )

    software_list = get_software_names(software_config_json)

    enable_secure_login_node = False

    if "secure_login_node" in software_list:
        enable_secure_login_node = True

    if enable_secure_login_node:
        logger.info("secure_login_node is enabled")
        alert_email_address_list = validate_alert_email_address(data, errors, logger)
        if len(alert_email_address_list) > 0:
            validate_smtp_server(data, errors, logger)
        validate_allowed_services(data, errors, logger)
    return errors


def validate_site_config(
    input_file_path, data, logger, module, omnia_base_dir, module_utils_base, project_name
):
    """
    Validates the site configuration.

    Args:
        input_file_path (str): The path to the input file.
        data (dict): The data to be validated.
        logger (Logger): A logger instance.
        module (Module): A module instance.
        omnia_base_dir (str): The base directory of the Omnia configuration.
        module_utils_base (str): The base directory of the module utils.
        project_name (str): The name of the project.

    Returns:
        list: A list of errors encountered during validation.
    """
    errors = []
    return errors


def validate_server_spec(
    input_file_path, data, logger, module, omnia_base_dir, module_utils_base, project_name
):
    """
    Validates the server specification.

    Args:
        input_file_path (str): The path to the input file.
        data (dict): The data to be validated.
        logger (Logger): A logger instance.
        module (Module): A module instance.
        omnia_base_dir (str): The base directory of the Omnia configuration.
        module_utils_base (str): The base directory of the module utils.
        project_name (str): The name of the project.

    Returns:
        list: A list of errors encountered during validation.
    """
    errors = []
    server_groups = data["Categories"]
    server_spec_nicnetworks = []
    network_spec_networks = []

    # Early return if Categories are None or empty
    if server_groups is None:
        return errors

    network_spec_file_path = create_file_path(input_file_path, file_names["network_spec"])
    network_spec_json = validation_utils.load_yaml_as_json(
        network_spec_file_path, omnia_base_dir, project_name, logger, module
    )

    for server in server_groups:
        for _, value in server.items():
            for item in value:
                # Handle network specifications
                if "network" in item:
                    for network in item["network"]:
                        for network_key, network_value in network.items():
                            # Collecting the nicnetwork
                            server_spec_nicnetworks.append(network_value["nicnetwork"])
                            # Validating nicdevices if present
                            if "nicdevices" in network_value:
                                if not network_key.startswith(network_value.get("nicdevices")):
                                    errors.append(
                                        create_error_msg(
                                            f"{network_key}",
                                            None,
                                            en_us_validation_msg.server_spec_network_key_fail_msg(
                                                network_value["nicdevices"]
                                            ),
                                        )
                                    )

    # Collecting network_spec nicnetwork names
    for _, network in network_spec_json.items():
        for nw in network:
            for name, value in nw.items():
                network_spec_networks.append(name)

    # Validating that all server nicnetworks exist in network_spec.yml
    for item in server_spec_nicnetworks:
        if item not in network_spec_networks:
            errors.append(
                create_error_msg(
                    f'nicnetwork: "{item}"',
                    None,
                    en_us_validation_msg.SERVER_SPEC_NICNETWORKS_FAIL_MSG,
                )
            )

    return errors


def get_admin_bmc_networks(
    input_file_path, logger, module, omnia_base_dir, module_utils_base, project_name
):
    """
    Retrieves the admin and BMC networks from the network specification.

    Args:
        input_file_path (str): The path to the input file.
        logger (Logger): A logger instance.
        module (Module): A module instance.
        omnia_base_dir (str): The base directory of the Omnia configuration.
        module_utils_base (str): The base directory of the module utils.
        project_name (str): The name of the project.

    Returns:
        dict: A dictionary containing the admin and BMC networks.
    """
    network_spec_file_path = create_file_path(input_file_path, file_names["network_spec"])
    network_spec_json = validation_utils.load_yaml_as_json(
        network_spec_file_path, omnia_base_dir, project_name, logger, module
    )
    admin_bmc_networks = {}

    for network in network_spec_json["Networks"]:
        for key, value in network.items():
            if key in ["admin_network", "bmc_network"]:
                static_range = value.get("static_range", "N/A")
                dynamic_range = value.get("dynamic_range", "N/A")
                admin_bmc_networks[key] = {
                    "static_range": static_range,
                    "dynamic_range": dynamic_range,
                }
    return admin_bmc_networks


def validate_omnia_config(
    input_file_path, data, logger, module, omnia_base_dir, module_utils_base, project_name
):
    """
    Validates the Omnia configuration.

    Args:
        input_file_path (str): The path to the input file.
        data (dict): The data to be validated.
        logger (Logger): A logger instance.
        module (Module): A module instance.
        omnia_base_dir (str): The base directory of the Omnia configuration.
        module_utils_base (str): The base directory of the module utils.
        project_name (str): The name of the project.

    Returns:
        list: A list of errors encountered during validation.
    """
    errors = []
    results = []
    tag_names = eval(module.params["tag_names"])

    admin_bmc_networks = get_admin_bmc_networks(
        input_file_path, logger, module, omnia_base_dir, module_utils_base, project_name
    )
    admin_static_range = admin_bmc_networks["admin_network"]["static_range"]
    admin_dynamic_range = admin_bmc_networks["admin_network"]["dynamic_range"]
    bmc_static_range = admin_bmc_networks["bmc_network"]["static_range"]
    bmc_dynamic_range = admin_bmc_networks["bmc_network"]["dynamic_range"]
    _pod_external_ip_range = data["pod_external_ip_range"]
    k8s_service_addresses = data["k8s_service_addresses"]
    k8s_pod_network_cidr = data["k8s_pod_network_cidr"]

    if "k8s" in tag_names:
        results = scheduler_validation.validate_k8s_parameters(
            admin_static_range,
            bmc_static_range,
            admin_dynamic_range,
            bmc_dynamic_range,
            k8s_service_addresses,
            k8s_pod_network_cidr,
        )
        if results:
            errors.append(
                create_error_msg("IP overlap -", results, en_us_validation_msg.IP_OVERLAP_FAIL_MSG)
            )

    run_intel_gaudi_tests = data["run_intel_gaudi_tests"]
    csi_powerscale_driver_secret_file_path = data["csi_powerscale_driver_secret_file_path"]
    csi_powerscale_driver_values_file_path = data["csi_powerscale_driver_values_file_path"]

    # verify intel_gaudi with sofwate config json
    software_config_file_path = create_file_path(input_file_path, file_names["software_config"])
    software_config_json = json.load(open(software_config_file_path, "r"))
    softwares = software_config_json["softwares"]
    if contains_software(softwares, "intelgaudi") and not run_intel_gaudi_tests:
        errors.append(
            create_error_msg(
                "run_intel_gaudi_tests",
                run_intel_gaudi_tests,
                en_us_validation_msg.INTEL_GAUDI_FAIL_MSG,
            )
        )

    # verify csi with sofwate config json
    software_config_file_path = create_file_path(input_file_path, file_names["software_config"])
    software_config_json = json.load(open(software_config_file_path, "r"))
    softwares = software_config_json["softwares"]
    if contains_software(softwares, "csi_driver_powerscale"):
        # Validate if secret file path is empty
        if not csi_powerscale_driver_secret_file_path:
            errors.append(
                create_error_msg(
                    "csi_powerscale_driver_secret_file_path",
                    csi_powerscale_driver_secret_file_path,
                    en_us_validation_msg.CSI_DRIVER_SECRET_FAIL_MSG,
                )
            )

        # Validate if values file path is empty
        if not csi_powerscale_driver_values_file_path:
            errors.append(
                create_error_msg(
                    "csi_powerscale_driver_values_file_path",
                    csi_powerscale_driver_values_file_path,
                    en_us_validation_msg.CSI_DRIVER_VALUES_FAIL_MSG,
                )
            )

    # Check IP range overlap between omnia IPs, admin network, and bmc network
    ip_ranges = [
        admin_static_range,
        bmc_static_range,
        admin_dynamic_range,
        bmc_dynamic_range,
        k8s_service_addresses,
        k8s_pod_network_cidr,
    ]
    does_overlap, _ = validation_utils.check_overlap(ip_ranges)

    if does_overlap:
        errors.append(
            create_error_msg("IP overlap -", None, en_us_validation_msg.IP_OVERLAP_FAIL_MSG)
        )

    return errors

def validate_telemetry_config(
    _input_file_path,
    data,
    _logger,
    _module,
    _omnia_base_dir,
    _module_utils_base,
    _project_name
):

    """
    Validates the telemetry configuration data.

    This function checks the telemetry configuration data for validity and consistency.
    It verifies that the iDRAC telemetry support and federated iDRAC telemetry collection
    settings are correctly configured.

    Args:
        input_file_path (str): The path to the input file.
        data (dict): The telemetry configuration data.
        logger (object): The logger object.
        module (object): The module object.
        omnia_base_dir (str): The base directory of the Omnia project.
        _module_utils_base (str): The base directory of the module utilities.
        project_name (str): The name of the project.

    Returns:
        None

    Raises:
        None

    """
    errors = []

    idrac_telemetry_support = data.get("idrac_telemetry_support")
    federated_idrac_telemetry_collection = data.get("federated_idrac_telemetry_collection")

    if idrac_telemetry_support:
        collection_type = data.get("idrac_telemetry_collection_type")
        if collection_type and collection_type not in config.supported_telemetry_collection_type:
            errors.append(create_error_msg(
                "idrac_telemetry_collection_type",
                collection_type,
                en_us_validation_msg.UNSUPPORTED_IDRAC_TELEMETRY_COLLECTION_TYPE
                )
            )

    if federated_idrac_telemetry_collection and not idrac_telemetry_support:
        errors.append(create_error_msg(
                "federated_idrac_telemetry_collection",
                federated_idrac_telemetry_collection,
                en_us_validation_msg.FEDERATED_IDRAC_TELEMETRY_COLLECTION_FAIL
                )
            )

    return errors

def validate_additional_software(
    input_file_path, data, logger, module, omnia_base_dir, module_utils_base, project_name
):
    """
    Validates the additional software configuration.

    Args:
        input_file_path (str): The path to the input file.
        data (dict): The data to be validated.
        logger (Logger): A logger instance.
        module (Module): A module instance.
        omnia_base_dir (str): The base directory of the Omnia configuration.
        module_utils_base (str): The base directory of the module utils.
        project_name (str): The name of the project.

    Returns:
        list: A list of errors encountered during validation.

    """
    errors = []
    # Get all keys in the data
    raw_subgroups = list(data.keys())
    flattened_sub_groups = set(flatten_sub_groups(list(data.keys())))

    # Check if additional_software is not given in the config
    if "additional_software" not in flattened_sub_groups:
        errors.append(
            create_error_msg(
                "additional_software.json", None, en_us_validation_msg.ADDITIONAL_SOFTWARE_FAIL_MSG
            )
        )
        return errors

    # Get the roles config file
    config_file_path = omnia_base_dir.replace("../", "")
    roles_config_file_path = create_file_path(config_file_path, file_names["roles_config"])

    roles_config_json = validation_utils.load_yaml_as_json(
        roles_config_file_path, omnia_base_dir, project_name, logger, module
    )
    valid_roles = roles_config_json["Roles"]

    # Set of unique role names
    available_roles_and_groups = set(role["name"] for role in roles_config_json["Roles"])
    available_roles_and_groups.add("additional_software")

    # Add the set of all unique group names
    available_roles_and_groups.update(group for role in valid_roles for group in role["groups"])

    # Check if a role or group name is present in the roles config file
    for sub_group in flattened_sub_groups:
        if sub_group not in available_roles_and_groups:
            errors.append(
                create_error_msg(
                    "additional_software.json",
                    None,
                    en_us_validation_msg.ADDITIONAL_SOFTWARE_SUBGROUP_FAIL_MSG.format(sub_group),
                )
            )

    # Validate subgroups defined for additional_software in software_config.json
    # also present in additioanl_software.json
    software_config_file_path = create_file_path(config_file_path, file_names["software_config"])
    software_config_json = json.load(open(software_config_file_path, "r"))

    # check if additional_software is present in software_config.json
    if "addtional_software" not in software_config_json:
        logger.warn("The additional_software field is not present in software_config.json")
        software_config_json["additional_software"] = []

    sub_groups_in_software_config = list(
        sub_group["name"] for sub_group in software_config_json["additional_software"]
    )

    # Check for the additional_software key in software_config.json
    for sub_group in sub_groups_in_software_config:
        if sub_group not in raw_subgroups:
            errors.append(
                create_error_msg(
                    "software_config.json",
                    None,
                    en_us_validation_msg.MISSING_IN_ADDITIONAL_SOFTWARE_MSG.format(sub_group),
                )
            )
    return errors<|MERGE_RESOLUTION|>--- conflicted
+++ resolved
@@ -420,9 +420,8 @@
     for nfs_client_params in data["nfs_client_params"]:
         client_mount_options = nfs_client_params["client_mount_options"]
         client_mount_options_set = set(client_mount_options.split(","))
-<<<<<<< HEAD
-
-        if not client_mount_options_set.issubset(allowed_options):
+
+        if not (client_mount_options_set.issubset(allowed_options)):
             errors.append(
                 create_error_msg(
                     "client_mount_options",
@@ -431,13 +430,8 @@
                 )
             )
 
-        if nfs_client_params["slurm_share"] == "true":
-=======
-        if not (client_mount_options_set.issubset(allowed_options)):
-            errors.append(create_error_msg("client_mount_options", client_mount_options, en_us_validation_msg.CLIENT_MOUNT_OPTIONS_FAIL_MSG))
         slurm_share_raw = str(nfs_client_params.get("slurm_share", "false")).strip().lower()
         if slurm_share_raw == "true":
->>>>>>> 81e739bd
             if not slurm_share_val:
                 slurm_share_val = True
             else:
