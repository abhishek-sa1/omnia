# Copyright 2025 Dell Inc. or its subsidiaries. All Rights Reserved.
#
# Licensed under the Apache License, Version 2.0 (the "License");
# you may not use this file except in compliance with the License.
# You may obtain a copy of the License at
#
#     http://www.apache.org/licenses/LICENSE-2.0
#
# Unless required by applicable law or agreed to in writing, software
# distributed under the License is distributed on an "AS IS" BASIS,
# WITHOUT WARRANTIES OR CONDITIONS OF ANY KIND, either express or implied.
# See the License for the specific language governing permissions and
# limitations under the License.
# pylint: disable=import-error,no-name-in-module,too-many-arguments,unused-argument
"""
This module contains functions for validating common configuration files.
"""
import json
import os
import yaml
<<<<<<< HEAD

=======
import ipaddress
import subprocess
from ast import literal_eval
>>>>>>> 21fe656e
import ansible.module_utils.input_validation.common_utils.data_fetch as get
from ansible.module_utils.input_validation.validation_flows import csi_driver_validation
import ansible.module_utils.input_validation.common_utils.data_validation as validate
<<<<<<< HEAD

=======
>>>>>>> 21fe656e
from ansible.module_utils.input_validation.common_utils import (
    validation_utils,
    config,
    en_us_validation_msg,
    data_verification
)

from ansible.module_utils.input_validation.validation_flows import scheduler_validation
from ansible.module_utils.local_repo.software_utils import (
    load_json,
    set_version_variables,
    get_subgroup_dict,
    get_software_names,
    get_json_file_path
)

file_names = config.files
create_error_msg = validation_utils.create_error_msg
create_file_path = validation_utils.create_file_path
contains_software = validation_utils.contains_software
check_mandatory_fields = validation_utils.check_mandatory_fields
flatten_sub_groups = validation_utils.flatten_sub_groups
file_exists = data_verification.file_exists


def validate_software_config(
    input_file_path, data, logger, module, omnia_base_dir, module_utils_base, project_name
):
    """
    Validates the software configuration.

    Args:
        input_file_path (str): The path to the input file.
        data (dict): The data to be validated.
        logger (Logger): A logger instance.
        module (Module): A module instance.
        omnia_base_dir (str): The base directory of the Omnia configuration.
        module_utils_base (str): The base directory of the module utils.
        project_name (str): The name of the project.

    Returns:
        list: A list of errors encountered during validation.
    """
    errors = []
    cluster_os_type = data["cluster_os_type"]
    cluster_os_version = data["cluster_os_version"]
    os_version_ranges = config.os_version_ranges

    if cluster_os_type.lower() in os_version_ranges:
        version_range = os_version_ranges[cluster_os_type.lower()]
        if cluster_os_type.lower() in ["rhel", "rocky"]:
            if float(cluster_os_version) != float(version_range[0]):
                errors.append(
                    create_error_msg(
                        "cluster_os_version",
                        cluster_os_version,
                        en_us_validation_msg.os_version_fail_msg(
                            cluster_os_type, version_range[0], None
                        ),
                    )
                )
        elif cluster_os_type.lower() == "ubuntu":
            if cluster_os_version not in version_range:
                errors.append(
                    create_error_msg(
                        "cluster_os_version",
                        cluster_os_version,
                        en_us_validation_msg.os_version_fail_msg(
                            cluster_os_type, version_range[0], version_range[1]
                        ),
                    )
                )

    iso_file_path = data.get("iso_file_path", "")
    not_valid_iso_msg = validation_utils.verify_iso_file(
        iso_file_path, cluster_os_type, cluster_os_version
    )
    if not_valid_iso_msg:
        errors.append(
            create_error_msg(
                "iso_file_path", iso_file_path, not_valid_iso_msg))

    #software groups and subgroups l2 validation
    # Check for the additional software field
    if "additional_software" in data:
        # Run schema validation and call validate_additional_software()
        schema_base_file_path = os.path.join(module_utils_base,'input_validation','schema')
        passwords_set = config.passwords_set
        extensions = config.extensions
        fname = "additional_software"
        schema_file_path = schema_base_file_path + "/" + fname + extensions['json']
        json_files = get.files_recursively(omnia_base_dir + "/" + project_name, extensions['json'])
        json_files_dic = {}

        for file_path in json_files:
            json_files_dic.update({get.file_name_from_path(file_path): file_path})
        new_file_path = json_files_dic.get("additional_software.json", None)

        # Validate the schema of the input file (L1)
        validation_status = {"Passed": [], "Failed": []}
        vstatus = []
        project_data = {project_name: {"status": [], "tag": "additional_software"}}
        validation_status.update(project_data)
        schema_status = validate.schema({
                            "input_file_path": new_file_path,
                            "schema_file_path": schema_file_path,
                            "passwords_set": passwords_set,
                            "omnia_base_dir": omnia_base_dir,
                            "project_name": project_name,
                            "logger": logger,
                            "module": module,
                        })
        vstatus.append(schema_status)

        # Append the validation status for the input file
        if schema_status:
            validation_status["Passed"].append(new_file_path)
        else:
            validation_status["Failed"].append(new_file_path)

        if False in vstatus:
            log_file_name = os.path.join(
                config.input_validator_log_path, f"validation_omnia_{project_name}.log")
            message = (f"Input validation failed for: {project_name} - additional_software.json"
               f"Look at the logs for more details: filename={log_file_name}")

            module.fail_json(
                msg=message,
                log_file_name=log_file_name,
                passed_files=validation_status["Passed"],
                failed_files=validation_status["Failed"]
            )

        # Check for the addtional_software.json file exist
        if new_file_path is None or not file_exists(new_file_path, module, logger):
            logger.info("The additional_software.json does not exist...")
            errors.append(
                create_error_msg(
                    "additional_software.json",
                    new_file_path,
                    en_us_validation_msg.MISSING_ADDITIONAL_SOFTWARE_JSON_FILE))
            return errors
        additional_software_data = None
        with open(json_files_dic["additional_software.json"], "r", encoding="utf-8") as schema_file:
            additional_software_data = json.load(schema_file)

        additional_software_errors = validate_additional_software(
            new_file_path, additional_software_data,
            logger, module, omnia_base_dir, module_utils_base, project_name)
        errors.extend(additional_software_errors)

    # create the subgroups and softwares dictionary with version details
    software_json_data = load_json(input_file_path)
    subgroup_dict, _ = get_subgroup_dict(software_json_data)

    # mismatches = validate_versions(software_json_data, config.expected_versions)
    # if mismatches:
    #     for msg in mismatches:
    #         errors.append(
    #             create_error_msg(
    #                 "Validation Error: ","Version Mismatch found at" , msg
    #                 )
    #             )

    # check if the corresponding json files for softwares and subgroups exists in config folder
    software_list = get_software_names(input_file_path)
    validation_results = []
    failures = []
    fail_data = []
    for software in software_list:
        json_path = get_json_file_path(
            software, cluster_os_type, cluster_os_version, input_file_path
        )
        # Check if json_path is None or if the JSON syntax is invalid
        if json_path is None:
            errors.append(
                create_error_msg(
                    "Validation Error: ", software,
                    f"is present in software_config.json. JSON file not found: {os.path.dirname(input_file_path)}/config/{cluster_os_type}/{cluster_os_version}/{software}.json"
                )
            )
        else:
            try:
                subgroup_softwares = subgroup_dict.get(software, None)
                # for each subgroup for a software check for corresponding entry in software.json
                # eg: for amd the amd.json should contain both amd and rocm entries
                with open(json_path, "r") as file:
                    json_data = json.load(file)
                for subgroup_software in subgroup_softwares:
                    _, fail_data = validation_utils.validate_softwaresubgroup_entries(
                        subgroup_software, json_path, json_data, validation_results, failures
                    )

            except (FileNotFoundError, json.JSONDecodeError) as e:
                errors.append(
                    create_error_msg("Error opening or reading JSON file:", json_path, str(e))
                )

    if fail_data:
        errors.append(
            create_error_msg(
                "Software config subgroup validation failed for",
                fail_data,
                "Please resolve the issues first before proceeding.",
            )
        )

    return errors

def is_version_valid(actual_version, expected):
    if isinstance(expected, list):
        return actual_version in expected
    return actual_version == expected

def validate_versions(data, expected):
    mismatches = []

    # Validate top-level 'softwares'
    for sw in data.get("softwares", []):
        name = sw.get("name")
        version = sw.get("version")
        expected_version = expected.get(name)

        if expected_version:
            if not version:
                mismatches.append(f"{name} is missing a version")
            elif not is_version_valid(version, expected_version):
                mismatches.append(f"{name} version mismatch: expected {expected_version}, got {version}")

    # Validate subgroup software (e.g. "amdgpu": [{...}])
    for parent_key, children in data.items():
        if parent_key == "softwares" or not isinstance(children, list):
            continue

        for sub_sw in children:
            name = sub_sw.get("name")
            version = sub_sw.get("version")
            expected_version = expected.get(name)

            # Skip if version is not provided
            if expected_version and version:
                if not is_version_valid(version, expected_version):
                    mismatches.append(
                        f"{name} version mismatch in {parent_key}: expected {expected_version}, got {version}"
                    )

    return mismatches


def validate_openldap_input_params(authentication_type, mandatory_fields, data, errors, _logger):

    """
    Validates the input parameters for the OpenLDAP authentication.

    Args:
        authentication_type (str): Type of authentication.
        mandatory_fields (list): List of mandatory fields required for validation.
        data (dict): Input data containing the parameters to be validated.
        errors (list): List to store error messages.
        logger (object): Logger object for logging information.

    Notes:
        - The function checks if all mandatory fields are present in the input data.
        - It validates the `ldap_connection_type` field to ensure it is one of the supported types.
        - It also validates the certificate paths for TLS connections.
        - If any validation fails, an error message is appended to the `errors` list.

    Validation Rules:
        - All mandatory fields should be present in the input data.
        - The `ldap_connection_type` field should be one of the supported types
        (defined in `config.supported_ldap_connection_type`).
        - The certificate paths for TLS connections should be valid and existing files.

    Returns:
        None
    """

    check_mandatory_fields(mandatory_fields, data, errors)

    # validate ldap_connection_type
    ldap_connection_type = data.get("ldap_connection_type","").upper()
    if ldap_connection_type and ldap_connection_type not in config.supported_ldap_connection_type:
        errors.append(
            create_error_msg(authentication_type,
                            "software",
                            en_us_validation_msg.LDAP_CONNECTION_TYPE_FAIL_MSG)
        )

    certificates = {
        "tls_ca_certificate": data.get("tls_ca_certificate", ""),
        "tls_certificate": data.get("tls_certificate", ""),
        "tls_certificate_key": data.get("tls_certificate_key",""),
    }

    for cert_name, cert_value in certificates.items():
        if cert_value and not validation_utils.verify_path(cert_value):
            errors.append(
                create_error_msg(cert_name,
                                cert_value,
                                en_us_validation_msg.LDAP_CERT_PATH_FAIL_MSG)
            )

def validate_freeapi_input_params(authentication_type, mandatory_fields, data, errors, logger):

    """
    Validates the input parameters for the Free API.

    Args:
        authentication_type (str): Type of authentication.
        mandatory_fields (list): List of mandatory fields required for validation.
        data (dict): Input data containing the parameters to be validated.
        errors (list): List to store error messages.
        logger (object): Logger object for logging information.

    Notes:
        - The function checks if all mandatory fields are present in the input data.
        - It validates the `realm_name` field to ensure it contains a dot (`.`) character.
        - If any validation fails, an error message is appended to the `errors` list.

    Returns:
        None
    """

    check_mandatory_fields(mandatory_fields, data, errors)
    # validate realm_name
    realm_name = data.get("realm_name", "")
    if realm_name and "." not in realm_name:
        errors.append(
            create_error_msg("realm_name",
                            realm_name,
                            en_us_validation_msg.REALM_NAME_FAIL_MSG)
        )

def validate_security_config(
    input_file_path, data, logger, module, omnia_base_dir, module_utils_base, project_name
):
    """
    Validates the security configuration.

    Args:
        input_file_path (str): The path to the input file.
        data (dict): The data to be validated.
        logger (Logger): A logger instance.
        module (Module): A module instance.
        omnia_base_dir (str): The base directory of the Omnia configuration.
        module_utils_base (str): The base directory of the module utils.
        project_name (str): The name of the project.

    Returns:
        list: A list of errors encountered during validation.
    """
    errors = []
    software_config_json = create_file_path(
        input_file_path, file_names["software_config"]
    )
    software_list = get_software_names(software_config_json)
    authentication_type = ""
    required = {"openldap","freeipa"}

    matches = required.intersection(software_list)
    if len(matches) == 2:
        errors.append(
                create_error_msg(authentication_type,
                                 "software",
                                 en_us_validation_msg.FREEIPA_AND_OPENLDAP_TRUE_FAIL_MSG)
            )
    elif matches:
        authentication_type = next(iter(matches))
        logger.info(f"{authentication_type}: "
                    f"{en_us_validation_msg.AUTHENTICATION_SYSTEM_SUCCESS_MSG}")
    else:
        logger.warn(f"{en_us_validation_msg.AUTHENTICATION_SYSTEM_FAIL_MSG}")

    if authentication_type == "openldap":
        mandatory_fields = [
            "domain_name",
            "ldap_connection_type",
            "openldap_organization",
            "openldap_organizational_unit",
        ]
        validate_openldap_input_params(authentication_type, mandatory_fields, data, errors, logger)

    elif authentication_type == "freeipa":
        mandatory_fields = ["domain_name","realm_name"]
        validate_freeapi_input_params(authentication_type, mandatory_fields, data, errors, logger)

    return errors


def validate_network_config(
    input_file_path, data, logger, module, omnia_base_dir, module_utils_base, project_name
):
    """
    Validates the network configuration.

    Args:
        input_file_path (str): The path to the input file.
        data (dict): The data to be validated.
        logger (Logger): A logger instance.
        module (Module): A module instance.
        omnia_base_dir (str): The base directory of the Omnia configuration.
        module_utils_base (str): The base directory of the module utils.
        project_name (str): The name of the project.

    Returns:
        list: A list of errors encountered during validation.
    """
    errors = []
    mlnx_ofed_offline_path = data["mlnx_ofed_offline_path"]
    if mlnx_ofed_offline_path and not validation_utils.verify_path(mlnx_ofed_offline_path):
        errors.append(
            create_error_msg(
                "mlnx_ofed_offline_path",
                mlnx_ofed_offline_path,
                en_us_validation_msg.FILE_PATH_FAIL_MSG,
            )
        )

    return errors


def validate_storage_config(
    input_file_path, data, logger, module, omnia_base_dir, module_utils_base, project_name
):
    """
    Validates the storage configuration.

    Args:
        input_file_path (str): The path to the input file.
        data (dict): The data to be validated.
        logger (Logger): A logger instance.
        module (Module): A module instance.
        omnia_base_dir (str): The base directory of the Omnia configuration.
        module_utils_base (str): The base directory of the module utils.
        project_name (str): The name of the project.

    Returns:
        list: A list of errors encountered during validation.
    """
    errors = []
    software_config_file_path = create_file_path(input_file_path, file_names["software_config"])
    software_config_json = None
    with open(software_config_file_path, "r", encoding="utf-8") as schema_file:
        software_config_json = json.load(schema_file)
    softwares = software_config_json["softwares"]
    for software in softwares:
        if software.get('name') == 'beegfs' and 'version' not in software:
            errors.append(create_error_msg("beegfs", "",
                                           en_us_validation_msg.BEEGFS_VERSION_FAIL_MSG))

    allowed_options = {"nosuid", "rw", "sync", "hard", "intr"}
    slurm_share_val = False
    k8s_share_val = False
    multiple_slurm_share_val = False
    multiple_k8s_share_val = False
    for nfs_client_params in data["nfs_client_params"]:
        client_mount_options = nfs_client_params["client_mount_options"]
        client_mount_options_set = set(client_mount_options.split(","))

        if not (client_mount_options_set.issubset(allowed_options)):
            errors.append(
                create_error_msg(
                    "client_mount_options",
                    client_mount_options,
                    en_us_validation_msg.CLIENT_MOUNT_OPTIONS_FAIL_MSG,
                )
            )

        slurm_share_raw = str(nfs_client_params.get("slurm_share", "false")).strip().lower()
        if slurm_share_raw == "true":
            if not slurm_share_val:
                slurm_share_val = True
            else:
                multiple_slurm_share_val = True

        k8s_share_raw = str(nfs_client_params.get("k8s_share", "false")).strip().lower()
        if k8s_share_raw == "true":
            if not k8s_share_val:
                k8s_share_val = True
            else:
                multiple_k8s_share_val = True

    if (contains_software(softwares, "slurm") and not slurm_share_val) or multiple_slurm_share_val:
        errors.append(
            create_error_msg(
                "slurm_share",
                slurm_share_val,
                en_us_validation_msg.SLURM_SHARE_FAIL_MSG
            )
        )

    if (contains_software(softwares, "k8s") and not k8s_share_val) or multiple_k8s_share_val:
        errors.append(
            create_error_msg(
                "k8s_share",
                k8s_share_val,
                en_us_validation_msg.K8S_SHARE_FAIL_MSG
            )
        )

    if contains_software(softwares, "ucx") or contains_software(softwares, "openmpi"):
        if not k8s_share_val or not slurm_share_val:
            errors.append(
                create_error_msg(
                    "nfs_client_params",
                    "",
                    en_us_validation_msg.BENCHMARK_TOOLS_FAIL_MSG
                )
            )
        elif multiple_slurm_share_val or multiple_k8s_share_val:
            errors.append(
                create_error_msg(
                    "nfs_client_params",
                    "",
                    en_us_validation_msg.MULT_SHARE_FAIL_MSG
                )
            )

    beegfs_mounts = data["beegfs_mounts"]
    if beegfs_mounts != "/mnt/beegfs":
        beegfs_unmount_client = data["beegfs_unmount_client"]
        if not beegfs_unmount_client:
            errors.append(
                create_error_msg(
                    "beegfs_unmount_client",
                    beegfs_unmount_client,
                    en_us_validation_msg.BEEGFS_UNMOUNT_CLIENT_FAIL_MSG,
                )
            )

    return errors


# for k8s_access_config.yml and passwordless_ssh_config.yml this is run
def validate_usernames(
    input_file_path, data, logger, module, omnia_base_dir, module_utils_base, project_name
):
    """
    Validates the usernames.

    Args:
        input_file_path (str): The path to the input file.
        data (dict): The data to be validated.
        logger (Logger): A logger instance.
        module (Module): A module instance.
        omnia_base_dir (str): The base directory of the Omnia configuration.
        module_utils_base (str): The base directory of the module utils.
        project_name (str): The name of the project.

    Returns:
        list: A list of errors encountered during validation.
    """
    errors = []

    k8s_access_config_file_path = create_file_path(
        input_file_path, file_names["k8s_access_config"]
    )
    k8s_access_config_json = validation_utils.load_yaml_as_json(
        k8s_access_config_file_path,
        omnia_base_dir,
        project_name,
        logger,
        module,
    )
    passwordless_ssh_config_file_path = create_file_path(
        input_file_path, file_names["passwordless_ssh_config"]
    )
    passwordless_ssh_config_json = validation_utils.load_yaml_as_json(
        passwordless_ssh_config_file_path,
        omnia_base_dir,
        project_name,
        logger,
        module,
    )

    k8s_user_name = k8s_access_config_json["user_name"]
    pw_ssh_user_name = passwordless_ssh_config_json["user_name"]

    k8s_user_name = k8s_user_name.split(",")
    pw_ssh_user_name = pw_ssh_user_name.split(",")

    # Combine all usernames into a single list
    all_usernames = k8s_user_name + pw_ssh_user_name

    # Create a dictionary to store the count of each username
    username_count = {}
    for username in all_usernames:
        if username == "":
            continue
        if username in username_count:
            username_count[username] += 1
        else:
            username_count[username] = 1

    # Find usernames that appear more than once
    duplicate_usernames = [username for username, count in username_count.items() if count > 1]
    if len(duplicate_usernames) > 0:
        errors.append(
            create_error_msg(
                "user_name",
                data["user_name"],
                en_us_validation_msg.user_name_duplicate(duplicate_usernames),
            )
        )

    return errors


def validate_roce_plugin_config(
    input_file_path, data, logger, module, omnia_base_dir, module_utils_base, project_name
):
    """
    Validates the RoCE plugin configuration.

    Args:
        input_file_path (str): The path to the input file.
        data (dict): The data to be validated.
        logger (Logger): A logger instance.
        module (Module): A module instance.
        omnia_base_dir (str): The base directory of the Omnia configuration.
        module_utils_base (str): The base directory of the module utils.
        project_name (str): The name of the project.

    Returns:
        list: A list of errors encountered during validation.
    """
    errors = []
    return errors

def validate_allowed_services(data, errors, logger):

    """
    Validates the restrict_softwares field in the input data against a list of allowed services.

    Args:
        data (dict): The input data containing the restrict_softwares field.
        errors (list): A list to store error messages encountered during validation.
        logger (Logger): A logger instance for logging purposes.

    Returns:
        None

    Notes:
        The allowed services are: telnet, lpd, bluetooth, rlogin, and rexec.
        If a restrict_software is not in the allowed services list,
        an error message is appended to the errors list.

    Raises:
        None
    """
    restrict_program_support = data.get("restrict_program_support", False)
    if restrict_program_support:
        # validate allowed services
        allowed_services = ["telnet", "lpd", "bluetooth", "rlogin", "rexec"]
        restrict_softwares = data["restrict_softwares"].split(",")
        for software in restrict_softwares:
            if software not in allowed_services:
                errors.append(
                    create_error_msg(
                        "restrict_softwares",
                        data["restrict_softwares"],
                        en_us_validation_msg.restrict_softwares_fail_msg(software),
                    )
                )

def validate_alert_email_address(data, errors, logger):
    """
    Validates the alert email address provided in the input data.

    Args:
        data (dict): Input data containing the alert email address.
        errors (list): List to store error messages.
        logger (object): Logger object for logging warnings.

    Returns:
        list: List of validated alert email addresses.

    Notes:
        - If the alert email address is empty, a warning message is logged.
        - Each email address is checked for maximum length and presence of a search key.
        - Error messages are appended to the `errors` list for invalid email addresses.
    """
    alert_email_address = data.get("alert_email_address", "")
    alert_email_address_list = []

    if not alert_email_address:
        logger.warn(en_us_validation_msg.ALERT_EMAIL_WARNING_MSG)
    else:
        alert_email_address_list = alert_email_address.split(",")

    for email_id in alert_email_address_list:
        if len(email_id) > config.EMAIL_MAX_LENGTH or config.EMAIL_SEARCH_KEY not in email_id:
            errors.append(
                create_error_msg(
                    "email_id",
                    email_id,
                    en_us_validation_msg.ALERT_EMAIL_FAIL_MSG
                )
            )
    return alert_email_address_list

def validate_smtp_server(data, errors, logger):

    """
    Validates the SMTP server configuration provided in the input data.

    Args:
        data (dict): Input data containing the SMTP server configuration.
        errors (list): List to store error messages.
        logger (object): Logger object for logging information.

    Notes:
        - The function checks if the SMTP server configuration is a single, non-empty dictionary.
        - It verifies that the configuration contains the required fields:
        host, port, and sender address.
        - If the configuration is invalid or missing required fields,
        an error message is appended to the `errors` list.

    Returns:
        None
    """

    smtp_server = data.get("smtp_server","")
    logger.info(f"smpt server info info {smtp_server}")
    if len(smtp_server) != 1 or len(smtp_server) < 0:
        errors.append(
            create_error_msg(
                "smpt_server",
                smtp_server,
                en_us_validation_msg.SMTP_SERVER_FAIL_MSG
            )
        )

    if len(smtp_server) == 1:
        host = smtp_server[0].get("host","")
        port = smtp_server[0].get("port","")
        sender_address = smtp_server[0].get("sender_address","")

        if not host or not port or not sender_address:
            errors.append(
                create_error_msg(
                        "smpt_server",
                        smtp_server,
                        en_us_validation_msg.SMTP_SERVER_FAIL_MSG
                )
            )

def validate_login_node_security_config(
    input_file_path, data, logger, module, omnia_base_dir, module_utils_base, project_name
):
    """
    Validates the login node security configuration.

    Args:
        input_file_path (str): The path to the input file.
        data (dict): The data to be validated.
        logger (Logger): A logger instance.
        module (Module): A module instance.
        omnia_base_dir (str): The base directory of the Omnia configuration.
        module_utils_base (str): The base directory of the module utils.
        project_name (str): The name of the project.

    Returns:
        list: A list of errors encountered during validation.
    """
    errors = []

    software_config_json = create_file_path(
        input_file_path, file_names["software_config"]
    )

    software_list = get_software_names(software_config_json)

    enable_secure_login_node = False

    if "secure_login_node" in software_list:
        enable_secure_login_node = True

    if enable_secure_login_node:
        logger.info("secure_login_node is enabled")
        alert_email_address_list = validate_alert_email_address(data, errors, logger)
        if len(alert_email_address_list) > 0:
            validate_smtp_server(data, errors, logger)
        validate_allowed_services(data, errors, logger)
    return errors


def validate_site_config(
    input_file_path, data, logger, module, omnia_base_dir, module_utils_base, project_name
):
    """
    Validates the site configuration.

    Args:
        input_file_path (str): The path to the input file.
        data (dict): The data to be validated.
        logger (Logger): A logger instance.
        module (Module): A module instance.
        omnia_base_dir (str): The base directory of the Omnia configuration.
        module_utils_base (str): The base directory of the module utils.
        project_name (str): The name of the project.

    Returns:
        list: A list of errors encountered during validation.
    """
    errors = []
    return errors


def validate_server_spec(
    input_file_path, data, logger, module, omnia_base_dir, module_utils_base, project_name
):
    """
    Validates the server specification.

    Args:
        input_file_path (str): The path to the input file.
        data (dict): The data to be validated.
        logger (Logger): A logger instance.
        module (Module): A module instance.
        omnia_base_dir (str): The base directory of the Omnia configuration.
        module_utils_base (str): The base directory of the module utils.
        project_name (str): The name of the project.

    Returns:
        list: A list of errors encountered during validation.
    """
    errors = []
    server_groups = data["Categories"]
    server_spec_nicnetworks = []
    network_spec_networks = []

    # Early return if Categories are None or empty
    if server_groups is None:
        return errors

    network_spec_file_path = create_file_path(input_file_path, file_names["network_spec"])
    network_spec_json = validation_utils.load_yaml_as_json(
        network_spec_file_path, omnia_base_dir, project_name, logger, module
    )

    for server in server_groups:
        for _, value in server.items():
            for item in value:
                # Handle network specifications
                if "network" in item:
                    for network in item["network"]:
                        for network_key, network_value in network.items():
                            # Collecting the nicnetwork
                            server_spec_nicnetworks.append(network_value["nicnetwork"])
                            # Validating nicdevices if present
                            if "nicdevices" in network_value:
                                if not network_key.startswith(network_value.get("nicdevices")):
                                    errors.append(
                                        create_error_msg(
                                            f"{network_key}",
                                            None,
                                            en_us_validation_msg.server_spec_network_key_fail_msg(
                                                network_value["nicdevices"]
                                            ),
                                        )
                                    )

    # Collecting network_spec nicnetwork names
    for _, network in network_spec_json.items():
        for nw in network:
            for name, value in nw.items():
                network_spec_networks.append(name)

    # Validating that all server nicnetworks exist in network_spec.yml
    for item in server_spec_nicnetworks:
        if item not in network_spec_networks:
            errors.append(
                create_error_msg(
                    f'nicnetwork: "{item}"',
                    None,
                    en_us_validation_msg.SERVER_SPEC_NICNETWORKS_FAIL_MSG,
                )
            )

    return errors


def get_admin_bmc_networks(
    input_file_path, logger, module, omnia_base_dir, module_utils_base, project_name
):
    """
    Retrieves the admin and BMC networks from the network specification.

    Args:
        input_file_path (str): The path to the input file.
        logger (Logger): A logger instance.
        module (Module): A module instance.
        omnia_base_dir (str): The base directory of the Omnia configuration.
        module_utils_base (str): The base directory of the module utils.
        project_name (str): The name of the project.

    Returns:
        dict: A dictionary containing the admin and BMC networks.
    """
    network_spec_file_path = create_file_path(input_file_path, file_names["network_spec"])
    network_spec_json = validation_utils.load_yaml_as_json(
        network_spec_file_path, omnia_base_dir, project_name, logger, module
    )
    admin_bmc_networks = {}

    for network in network_spec_json["Networks"]:
        for key, value in network.items():
            if key in ["admin_network", "bmc_network"]:
                static_range = value.get("static_range", "N/A")
                dynamic_range = value.get("dynamic_range", "N/A")
                admin_bmc_networks[key] = {
                    "static_range": static_range,
                    "dynamic_range": dynamic_range,
                    "primary_oim_admin_ip": value.get("primary_oim_admin_ip")
                }
    return admin_bmc_networks

def is_ip_in_range(ip_str, ip_range_str):
    """
    Checks if the given IP address is inside the given IP range.
    The range format should be: "start_ip-end_ip"
    """
    try:
        ip = ipaddress.IPv4Address(ip_str)
        start_ip_str, end_ip_str = ip_range_str.strip().split("-")
        start_ip = ipaddress.IPv4Address(start_ip_str)
        end_ip = ipaddress.IPv4Address(end_ip_str)
        return start_ip <= ip <= end_ip
    except ValueError:
        return False

<<<<<<< HEAD
# def validate_slurm(data, ha_config, tag_names, errors):
#     """
#     Validates Slurm configurations.

#     Parameters:
#         data (dict): A dictionary containing Slurm configurations.
#         ha_config (dict): A dictionary containing HA configurations.
#         tag_names (list): A list of tag names.
#         errors (list): A list to store error messages.
#     """

def validate_k8s(data, admin_bmc_networks, softwares, ha_config, tag_names, errors):
=======

    

def validate_k8s(data, admin_bmc_networks, softwares, ha_config, tag_names, errors, 
                 omnia_base_dir, project_name, logger, module, input_file_path):
>>>>>>> 21fe656e
    """
    Validates Kubernetes cluster configurations.

    Parameters:
        data (dict): A dictionary containing Kubernetes cluster configurations.
        admin_bmc_networks (dict): A dictionary containing admin BMC network information.
        softwares (list): A list of software name sin software_config.
        errors (list): A list to store error messages.
    """
    admin_static_range = admin_bmc_networks["admin_network"]["static_range"]
    admin_dynamic_range = admin_bmc_networks["admin_network"]["dynamic_range"]
    bmc_static_range = admin_bmc_networks["bmc_network"]["static_range"]
    bmc_dynamic_range = admin_bmc_networks["bmc_network"]["dynamic_range"]
    primary_oim_admin_ip = admin_bmc_networks["admin_network"]["primary_oim_admin_ip"]
    
    # service_k8s_cluster = data["service_k8s_cluster"]
    cluster_set = {}
    if "compute_k8s" in softwares and "compute_k8s" in tag_names:
        cluster_set["compute_k8s_cluster"] = data.get(
            "compute_k8s_cluster", [])
    if "service_k8s" in softwares and "service_k8s" in tag_names:
        cluster_set["service_k8s_cluster"] = data.get(
            "service_k8s_cluster", [])

    for k8s_cluster_type, k8s_clusters in cluster_set.items():
        deployments_list = [k.get('deployment', False) for k in k8s_clusters]
        true_count = deployments_list.count(True)

        if true_count > 1:
            errors.append(create_error_msg(
                f"{k8s_cluster_type} Multiple cluster", true_count,
                "There are multiple deployment values as True in the "
                "service_k8s_cluster and compute_k8s_cluster"))
        if not true_count:
            errors.append(create_error_msg(
                "No cluster deployment is true", true_count,
                "There should be atleast one cluster deployment set to True"))
        for kluster in k8s_clusters:
            cluster_name = kluster.get("cluster_name")
            deployment = kluster.get("deployment")
            if deployment:
                if cluster_name not in ha_config.get(k8s_cluster_type+"_ha", []):
                    errors.append(
                        create_error_msg(
                            f"Cluster - {cluster_name} - not found in high_availability_config.yml",
                            cluster_name,
                            f"{cluster_name} not found in high_availability_config.yml"
                        ))
                pod_external_ip_range = kluster.get("pod_external_ip_range")
                if not pod_external_ip_range or str(pod_external_ip_range).strip() == "":
                    errors.append(
                        create_error_msg(
                            "Pod External IP Range -",
                            pod_external_ip_range,
                            f"For Cluster with name - {cluster_name} - "
                            "The pod external IP range is not provided in omnia_config.yml"))
                else:
                    does_overlap = is_ip_in_range(
                        primary_oim_admin_ip, pod_external_ip_range)
                    if does_overlap:
                        errors.append(
                            create_error_msg(
                                "Ip Overlap:",
                                does_overlap,
                                f"For Cluster with name - {cluster_name} - "
                                "The pod external IP range provided in omnia_config.yml overlaps "
                                "with the admin ip defined in network_spec.yml"))
                k8s_service_addresses = kluster.get("k8s_service_addresses")
                k8s_pod_network_cidr = kluster.get("k8s_pod_network_cidr")
                # k8s_offline_install = kluster.get("k8s_offline_install")
                ip_ranges = [
                    admin_static_range,
                    bmc_static_range,
                    admin_dynamic_range,
                    bmc_dynamic_range,
                    k8s_service_addresses,
                    k8s_pod_network_cidr]
                does_overlap, _ = validation_utils.check_overlap(ip_ranges)
                if does_overlap:
                    errors.append(
                        create_error_msg(
                            "IP overlap -",
                            None,
                           en_us_validation_msg.IP_OVERLAP_FAIL_MSG))

                #csi validation
                if (
                      "csi_driver_powerscale" in softwares
                      and ("k8s" in softwares or "service_k8s" in softwares)
                    ):

                    csi_secret_file_path = kluster.get("csi_powerscale_driver_secret_file_path")
                    csi_values_file_path = kluster.get("csi_powerscale_driver_values_file_path")
                    
                    # Validate secret file path
                    if not csi_secret_file_path or \
                    not csi_secret_file_path.strip() or \
                    not os.path.exists(csi_secret_file_path.strip()):
                        errors.append(
                            create_error_msg(
                                "csi_powerscale_driver_secret_file_path",
                                csi_secret_file_path,
                                en_us_validation_msg.CSI_DRIVER_SECRET_FAIL_MSG,
                            )
                        )
                    else:
                        # If secret path is valid, ensure values path is also valid
                        if not csi_values_file_path or \
                        not csi_values_file_path.strip() or \
                        not os.path.exists(csi_values_file_path.strip()):
                            errors.append(
                                create_error_msg(
                                    "csi_powerscale_driver_values_file_path",
                                    csi_values_file_path,
                                    en_us_validation_msg.CSI_DRIVER_VALUES_FAIL_MSG,
                                )
                            )
                        csi_driver_validation.validate_powerscale_secret_and_values_file(csi_secret_file_path,csi_values_file_path, errors, input_file_path)

def validate_omnia_config(
        input_file_path,
        data,
        logger,
        module,
        omnia_base_dir,
        module_utils_base,
        project_name):
    """
    Validates the L2 logic of the omnia_config.yml file.

    Args:
        input_file_path (str): The path to the input file.
        data (dict): The data to be validated.
        logger (object): The logger to be used.
        module (object): The module to be used.
        omnia_base_dir (str): The base directory of Omnia.
        module_utils_base (str): The base directory of module_utils.
        project_name (str): The name of the project.

    Returns:
        list: A list of errors.
    """
    errors = []
    tag_names = module.params["tag_names"]

    software_config_file_path = create_file_path(
        input_file_path, file_names["software_config"])
    with open(software_config_file_path, "r", encoding="utf-8") as f:
        software_config_json = json.load(f)
    softwares = software_config_json["softwares"]
    sw_list = [k['name'] for k in softwares]

    # verify intel_gaudi with sofware config json
    run_intel_gaudi_tests = data["run_intel_gaudi_tests"]
    if "intelgaudi" in sw_list and not run_intel_gaudi_tests:
        errors.append(
            create_error_msg(
                "run_intel_gaudi_tests",
                run_intel_gaudi_tests,
                en_us_validation_msg.INTEL_GAUDI_FAIL_MSG
            )
        )

<<<<<<< HEAD
    # TODO: add L2 validation for slurm
    # if "slurm" in sw_list and "slurm" in tag_names:
    #     ha_config_path = create_file_path(
    #         input_file_path, file_names["high_availability_config"])
    #     with open(ha_config_path, "r", encoding="utf-8") as f:
    #         ha_config = yaml.safe_load(f)
    #     validate_slurm(data, ha_config, tag_names, errors)

    if ("k8s" in sw_list and "k8s" in tag_names) or \
        ("service_k8s" in sw_list and "service_k8s" in tag_names):
=======
    if ("compute_k8s" in sw_list or "service_k8s" in sw_list) and \
        ("compute_k8s" in tag_names or "service_k8s" in tag_names):
>>>>>>> 21fe656e
        admin_bmc_networks = get_admin_bmc_networks(
            input_file_path, logger, module, omnia_base_dir, module_utils_base, project_name)
        ha_config_path = create_file_path(
            input_file_path, file_names["high_availability_config"])
        with open(ha_config_path, "r", encoding="utf-8") as f:
            ha_config = yaml.safe_load(f)
        for k in ["service_k8s_cluster_ha", "compute_k8s_cluster_ha"]:
            ha_config[k] = [xha["cluster_name"] for xha in ha_config.get(k, [])]
        validate_k8s(data, admin_bmc_networks, sw_list, ha_config, tag_names,
                        errors, omnia_base_dir, project_name, logger, module, input_file_path)
    return errors

def check_is_service_cluster_roles_defined(
        errors,
        input_file_path,
        omnia_base_dir,
        project_name,
        logger,
        module):
    """
    Checks if the required service cluster roles are configured in the roles_config.yml file.

    Args:
        errors (list): A list to store error messages.
        input_file_path (str): The path to the input file.
        omnia_base_dir (str): The base directory for Omnia.
        project_name (str): The name of the project.
        logger (object): A logger object for logging messages.
        module (object): A module object for logging messages.

    Returns:
        True if service cluster roles are defined else returns False
    """
    roles_config_file_path = create_file_path(input_file_path, file_names["roles_config"])
    roles_config_json = validation_utils.load_yaml_as_json(
        roles_config_file_path, omnia_base_dir, project_name, logger, module)
    roles_details = roles_config_json.get("Roles", [])
    # Extract the 'name' values from List1
    roles_configured = [item['name'] for item in roles_details]
    service_cluster_roles = ["service_kube_control_plane","service_etcd","service_kube_node"]
    return all(role in roles_configured for role in service_cluster_roles)

def validate_telemetry_config(
    input_file_path,
    data,
    logger,
    module,
    omnia_base_dir,
    _module_utils_base,
    project_name
):

    """
    Validates the telemetry configuration data.

    This function checks the telemetry configuration data for validity and consistency.
    It verifies that the iDRAC telemetry support and federated iDRAC telemetry collection
    settings are correctly configured.

    Args:
        input_file_path (str): The path to the input file.
        data (dict): The telemetry configuration data.
        logger (object): The logger object.
        module (object): The module object.
        omnia_base_dir (str): The base directory of the Omnia project.
        _module_utils_base (str): The base directory of the module utilities.
        project_name (str): The name of the project.

    Returns:
        None

    Raises:
        None

    """
    errors = []

    idrac_telemetry_support = data.get("idrac_telemetry_support")
    federated_idrac_telemetry_collection = data.get("federated_idrac_telemetry_collection")

    collection_type = data.get("idrac_telemetry_collection_type")
    if idrac_telemetry_support:
        if collection_type:
            if collection_type not in config.supported_telemetry_collection_type:
                errors.append(create_error_msg(
                    "idrac_telemetry_collection_type",
                    collection_type,
                    en_us_validation_msg.UNSUPPORTED_IDRAC_TELEMETRY_COLLECTION_TYPE
                    )
                )
                return errors

            if collection_type == "kafka" and not federated_idrac_telemetry_collection:
                errors.append(create_error_msg(
                    "for idrac_telemetry_collection_type",
                    collection_type,
                    en_us_validation_msg.KAFKA_ENABLE_FEDERATED_IDRAC_TELEMETRY_COLLECTION
                    )
                )
                return errors

        is_service_cluster_defined = check_is_service_cluster_roles_defined(errors,
                                    input_file_path,
                                    omnia_base_dir,
                                    project_name,
                                    logger,
                                    module)

        if federated_idrac_telemetry_collection and not is_service_cluster_defined:
            errors.append(create_error_msg(
                "federated_idrac_telemetry_collection can be",
                federated_idrac_telemetry_collection,
                en_us_validation_msg.TELEMETRY_SERVICE_CLUSTER_ENTRY_MISSING_ROLES_CONFIG_MSG
                )
            )
        elif not federated_idrac_telemetry_collection and is_service_cluster_defined:
            errors.append(create_error_msg(
                "federated_idrac_telemetry_collection",
                federated_idrac_telemetry_collection,
                en_us_validation_msg.ENABLE_FEDERATED_IDRAC_TELEMETRY_COLLECTION
                )
            )

    return errors

def validate_additional_software(
    input_file_path, data, logger, module, omnia_base_dir, module_utils_base, project_name
):
    """
    Validates the additional software configuration.

    Args:
        input_file_path (str): The path to the input file.
        data (dict): The data to be validated.
        logger (Logger): A logger instance.
        module (Module): A module instance.
        omnia_base_dir (str): The base directory of the Omnia configuration.
        module_utils_base (str): The base directory of the module utils.
        project_name (str): The name of the project.

    Returns:
        list: A list of errors encountered during validation.

    """
    errors = []
    # Get all keys in the data
    raw_subgroups = list(data.keys())
    flattened_sub_groups = set(flatten_sub_groups(list(data.keys())))

    # Check if additional_software is not given in the config
    if "additional_software" not in flattened_sub_groups:
        errors.append(
            create_error_msg(
                "additional_software.json", None, en_us_validation_msg.ADDITIONAL_SOFTWARE_FAIL_MSG
            )
        )
        return errors

    # Get the roles config file
    config_file_path = omnia_base_dir.replace("../", "")
    roles_config_file_path = create_file_path(config_file_path, file_names["roles_config"])

    roles_config_json = validation_utils.load_yaml_as_json(
        roles_config_file_path, omnia_base_dir, project_name, logger, module
    )
    valid_roles = roles_config_json["Roles"]

    # Set of unique role names
    available_roles_and_groups = set(role["name"] for role in roles_config_json["Roles"])
    available_roles_and_groups.add("additional_software")

    # Add the set of all unique group names
    available_roles_and_groups.update(group for role in valid_roles for group in role["groups"])

    # Check if a role or group name is present in the roles config file
    for sub_group in flattened_sub_groups:
        if sub_group not in available_roles_and_groups:
            errors.append(
                create_error_msg(
                    "additional_software.json",
                    None,
                    en_us_validation_msg.ADDITIONAL_SOFTWARE_SUBGROUP_FAIL_MSG.format(sub_group),
                )
            )

    # Validate subgroups defined for additional_software in software_config.json
    # also present in additioanl_software.json
    software_config_file_path = create_file_path(config_file_path, file_names["software_config"])
    software_config_json = json.load(open(software_config_file_path, "r"))

    # check if additional_software is present in software_config.json
    if "addtional_software" not in software_config_json:
        logger.warn("The additional_software field is not present in software_config.json")
        software_config_json["additional_software"] = []

    sub_groups_in_software_config = list(
        sub_group["name"] for sub_group in software_config_json["additional_software"]
    )

    # Check for the additional_software key in software_config.json
    for sub_group in sub_groups_in_software_config:
        if sub_group not in raw_subgroups:
            errors.append(
                create_error_msg(
                    "software_config.json",
                    None,
                    en_us_validation_msg.MISSING_IN_ADDITIONAL_SOFTWARE_MSG.format(sub_group),
                )
            )
    return errors
<|MERGE_RESOLUTION|>--- conflicted
+++ resolved
@@ -18,20 +18,13 @@
 import json
 import os
 import yaml
-<<<<<<< HEAD
-
-=======
 import ipaddress
 import subprocess
 from ast import literal_eval
->>>>>>> 21fe656e
 import ansible.module_utils.input_validation.common_utils.data_fetch as get
 from ansible.module_utils.input_validation.validation_flows import csi_driver_validation
 import ansible.module_utils.input_validation.common_utils.data_validation as validate
-<<<<<<< HEAD
-
-=======
->>>>>>> 21fe656e
+
 from ansible.module_utils.input_validation.common_utils import (
     validation_utils,
     config,
@@ -963,27 +956,10 @@
         return start_ip <= ip <= end_ip
     except ValueError:
         return False
-
-<<<<<<< HEAD
-# def validate_slurm(data, ha_config, tag_names, errors):
-#     """
-#     Validates Slurm configurations.
-
-#     Parameters:
-#         data (dict): A dictionary containing Slurm configurations.
-#         ha_config (dict): A dictionary containing HA configurations.
-#         tag_names (list): A list of tag names.
-#         errors (list): A list to store error messages.
-#     """
-
-def validate_k8s(data, admin_bmc_networks, softwares, ha_config, tag_names, errors):
-=======
-
     
 
 def validate_k8s(data, admin_bmc_networks, softwares, ha_config, tag_names, errors, 
                  omnia_base_dir, project_name, logger, module, input_file_path):
->>>>>>> 21fe656e
     """
     Validates Kubernetes cluster configurations.
 
@@ -1147,21 +1123,9 @@
             )
         )
 
-<<<<<<< HEAD
-    # TODO: add L2 validation for slurm
-    # if "slurm" in sw_list and "slurm" in tag_names:
-    #     ha_config_path = create_file_path(
-    #         input_file_path, file_names["high_availability_config"])
-    #     with open(ha_config_path, "r", encoding="utf-8") as f:
-    #         ha_config = yaml.safe_load(f)
-    #     validate_slurm(data, ha_config, tag_names, errors)
-
-    if ("k8s" in sw_list and "k8s" in tag_names) or \
-        ("service_k8s" in sw_list and "service_k8s" in tag_names):
-=======
+
     if ("compute_k8s" in sw_list or "service_k8s" in sw_list) and \
         ("compute_k8s" in tag_names or "service_k8s" in tag_names):
->>>>>>> 21fe656e
         admin_bmc_networks = get_admin_bmc_networks(
             input_file_path, logger, module, omnia_base_dir, module_utils_base, project_name)
         ha_config_path = create_file_path(
