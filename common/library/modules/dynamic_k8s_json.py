--- conflicted
+++ resolved
@@ -34,11 +34,6 @@
 
 SKIP_TYPES = ["rpm", "deb", "manifest", "pip_module", "git"]
 SKIP_PACKAGES = ["ghcr.io/k8snetworkplumbingwg/multus-cni"]
-<<<<<<< HEAD
-
-ALLOWED_VERSIONS = {Version("2.28.0"), Version("2.27.0"), Version("2.26.0")}
-
-=======
 KUBESPRAY_ARCH_MAP = {
     "amd64": "x86_64",
     "arm64": "aarch64"
@@ -47,7 +42,8 @@
     "x86_64": "amd64",
     "aarch64": "arm64"
 }
->>>>>>> 531d0764
+ALLOWED_VERSIONS = {Version("2.28.0"), Version("2.27.0"), Version("2.26.0")}
+
 # ============================================================================================
 #                              Logging Configuration
 # ============================================================================================
