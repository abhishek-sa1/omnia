--- conflicted
+++ resolved
@@ -88,27 +88,16 @@
             active_service_tag = data.get('active_service_tag', service_tag)
             node_info['active_service_tag'] =  active_service_tag
             sn_active_ip = data.get('virtual_ip_address', data['admin_ip'])
-<<<<<<< HEAD
             node_info['active_ip'] = sn_active_ip
             node_info['admin_ip'] = data['admin_ip']
             svc_node_info[active_service_tag] = node_info
-=======
-            temp['active_ip'] = sn_active_ip
-            temp['admin_ip'] = data['admin_ip']
-            svc_node_info[svc_tag] = temp
->>>>>>> a8810cd2
             if data.get('active', False):
                 passive_service_tags = data.get('passive_nodes', [])
                 for passive_tag in passive_service_tags:
                     if passive_tag not in svc_node_info:
                         svc_node_info[passive_tag] = {
-<<<<<<< HEAD
                             'active_service_tag': active_service_tag,
-                            'active_ip': sn_active_ip,
-=======
-                            'active_service_tag': svc_tag,
                             'active_ip': service_node_metadata[passive_tag]['virtual_ip_address'],
->>>>>>> a8810cd2
                             'admin_ip': service_node_metadata[passive_tag]['admin_ip']
                         }
 
