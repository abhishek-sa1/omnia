# Copyright 2025 Dell Inc. or its subsidiaries. All Rights Reserved.
#
# Licensed under the Apache License, Version 2.0 (the "License");
# you may not use this file except in compliance with the License.
# You may obtain a copy of the License at
#
#     http://www.apache.org/licenses/LICENSE-2.0
#
# Unless required by applicable law or agreed to in writing, software
# distributed under the License is distributed on an "AS IS" BASIS,
# WITHOUT WARRANTIES OR CONDITIONS OF ANY KIND, either express or implied.
# See the License for the specific language governing permissions and
# limitations under the License.

#!/usr/bin/python

"""Ansible module for omnia for group package mapping"""

import os
import json
import yaml
from ansible.module_utils.basic import AnsibleModule

RPM_LIST_BASE = "rpm"
REBOOT_KEY = "reboot"

# Read JSON file


def read_json_file(file_path, module):
    """
    Reads a JSON file and returns its data.

    Args:
        file_path (str): The path to the JSON file.

    Returns:
        dict: The loaded JSON data.
    """
    if not os.path.exists(file_path):
        module.exit_json(failed=True, msg=f"File not found: {file_path}")
    try:
        with open(file_path, 'r', encoding='utf-8') as file:
            data = json.load(file)
    except json.JSONDecodeError as exc:
        module.exit_json(failed=True, msg=f"Error loading JSON {file_path}: {exc}")
    return data

# Read YAML file


def read_roles_config(file_path, module):
    """
    Reads a YAML file containing roles configuration and
     returns the roles configuration and all groups.

    Args:
        file_path (str): The path to the YAML file.

    Returns:
        tuple: A tuple containing a dictionary of roles configuration and a list of all groups.
    """
    if not os.path.exists(file_path):
        module.exit_json(failed=True, msg=f"File not found: {file_path}")
    try:
        with open(file_path, 'r', encoding='utf-8') as file:
            data = yaml.safe_load(file)
    except yaml.YAMLError as exc:
        module.exit_json(failed=True, msg=f"Error loading YAML {file_path}: {exc}")
    role_cfg = {item['name']: item['groups'] for item in data.get('Roles', [])}
    all_groups = list(data.get('Groups', {}).keys())
    return role_cfg, all_groups


def careful_merge(split_dict, split_key, value):
    """
    Carefully merges a dictionary with a given key and value.

    Args:
        split_dict (dict): The dictionary to merge into.
        split_key (str): The key to merge into the dictionary.
        value (dict): The dictionary to merge.

    Returns:
        None
    """
    val_d = split_dict.get(split_key, {})
    for key, val in value.items():
        if key == REBOOT_KEY:
            val_d[key] = val_d.get(key, False) or val
            continue
        got_existing_list = val_d.get(key, []) + val
        # Order matters?
        val_d[key] = list(set(got_existing_list))  # remove duplicates
    split_dict[split_key] = val_d


def split_comma_keys(input_dict):
    """
    Splits a dictionary's keys by commas and merges the values into a new dictionary.

    Args:
        input_dict (dict): The input dictionary with comma-separated keys.

    Returns:
        dict: A new dictionary with split keys and merged values.
    """
    split_dict = {}
    for key, value in input_dict.items():
        split_keys = [k.strip() for k in key.split(',')]
        for split_key in split_keys:
            careful_merge(split_dict, split_key, value)
    return split_dict


def get_type_dict(clust_list, repo_config):
    """
    Returns a dictionary of package types and their corresponding package lists.

    Args:
        clust_list (list): A list of dictionaries containing package information.

    Returns:
        dict: A dictionary of package types and their corresponding package lists.
    """
    type_dict = {}
    for pkg_dict in clust_list:
        pkgtype = pkg_dict.get('type')
        if pkgtype == 'rpm_list':
            # Add package_list to RPM_LIST_BASE
            type_dict[RPM_LIST_BASE] = type_dict.get(
               RPM_LIST_BASE, []) + pkg_dict.get('package_list')

        elif pkgtype == 'image' and pkg_dict.get('tag') is not None: 
            # Add package:tag to type_dict
            type_dict[pkgtype] = type_dict.get(
                pkgtype, []) + [pkg_dict.get('package') + ":" + pkg_dict.get('tag')]

        elif pkgtype == 'image' and pkg_dict.get('digest') is not None:
            if repo_config == 'never':
                # Add package@sha256:digest to type_dict for never repo_config
                type_dict[pkgtype] = type_dict.get(
                    pkgtype, []) + [pkg_dict.get('package') + '@sha256:' + pkg_dict.get('digest')]
            else :
                # Add package:omnia to type_dict
                type_dict[pkgtype] = type_dict.get(
                   pkgtype, []) + [pkg_dict.get('package') + ':omnia']

        elif pkgtype == 'rpm':  # rpm
                # Add package to rpm key
            type_dict[pkgtype] = type_dict.get(
                pkgtype, []) + [pkg_dict.get('package')]

        # Update reboot required values
        reboot_val = pkg_dict.get(REBOOT_KEY, False)
        type_dict[REBOOT_KEY] = type_dict.get(REBOOT_KEY, False) or reboot_val

    return type_dict


def modify_addl_software(addl_dict, repo_config):
    """
    Modifies the additional software dictionary by generating
      a type dictionary for each cluster list.

    Args:
        addl_dict (dict): A dictionary of additional software.

    Returns:
        dict: A dictionary of package types and their corresponding package lists.
    """
    new_dict = {}
    for key, value in addl_dict.items():
        clust_list = value.get('cluster', [])
        type_dict = get_type_dict(clust_list, repo_config)
        new_dict[key] = type_dict
    return new_dict


def main():
    """
    The main function is the entry point for the Ansible module.
     It processes the input parameters and returns the group package map.

    Args:
        software_bundle (path): The path to the software bundle.
        roles_config (path): The path to the roles configuration file.
        software_config (path): The path to the software configuration file.
        input_path (path): The path to the input path.
        software_bundle_key (str): The key for the software bundle.
        Defaults to 'additional_software'.

    Returns:
        dict: A dictionary containing the group package map.
    """
    module = AnsibleModule(
        argument_spec={
            'software_bundle': {'type': 'path'},
            'roles_config': {'type': 'path'},
            'software_config': {'type': 'path'},
            'input_path': {'type': 'path'},
            'software_bundle_key': {'type': 'str', 'default': 'additional_software'}
        },
        mutually_exclusive=[
            ('input_path', 'software_config'),
            ('input_path', 'roles_config'),
            ('input_path', 'software_bundle')
        ],
        required_one_of=[
            ('input_path', 'software_config', 'roles_config', 'software_bundle')
        ],
        required_together=[
            ('software_config', 'roles_config', 'software_bundle')
        ],
        supports_check_mode=True
    )

    inp_path = module.params.get('input_path')
    addl_key = module.params['software_bundle_key']
    if inp_path:
        inp_path = inp_path.rstrip('/')
        if not os.path.isdir(inp_path):
            module.exit_json(failed=True, msg=f"{inp_path} is not a directory")
        sw_cfg_path = inp_path + '/software_config.json'
        sw_cfg_data = read_json_file(sw_cfg_path, module)
        addl_soft = f"{inp_path}/config/{sw_cfg_data['cluster_os_type']}/{sw_cfg_data['cluster_os_version']}/{addl_key}.json"
        roles_config = f"{inp_path}/roles_config.yml"
    else:
        addl_soft = module.params.get('software_bundle')
        roles_config = module.params.get('roles_config')
<<<<<<< HEAD
        sw_cfg_data = read_json_file(module.params.get('software_config'))
  
    repo_cfg = sw_cfg_data.get('repo_config')
=======
        sw_cfg_data = read_json_file(module.params.get('software_config'), module)

>>>>>>> 8ddfec4a
    sw_list = [sw_dict.get('name') for sw_dict in sw_cfg_data.get('softwares')]
    if addl_key not in sw_list:
        module.exit_json(
            msg=f"{addl_key} not found in {sw_list}",
            grp_pkg_map={})
    req_addl_soft_list = [
        sub_group.get('name') for sub_group in sw_cfg_data.get(
            addl_key, [])]
    req_addl_soft_list.append(addl_key)  # add the additional_software key

    addl_soft_json_data = read_json_file(addl_soft, module)
    req_addl_soft = {sub_group: addl_soft_json_data.get(
        sub_group) for sub_group in req_addl_soft_list}

    roles_dict, all_groups = read_roles_config(roles_config, module)
    temp_addl_pkgs = req_addl_soft.pop(addl_key, {})
    req_addl_soft[','.join(all_groups)] = temp_addl_pkgs
    addl_software_dict = modify_addl_software(req_addl_soft, repo_cfg)
    split_comma_dict = split_comma_keys(addl_software_dict)

    # intersection of split_comma_dict and roles_yaml_data
    common_roles = split_comma_dict.keys() & roles_dict.keys()

    for role in common_roles:
        bundle = split_comma_dict.pop(role)
        group_list = roles_dict.get(role)
        for grp in group_list:
            careful_merge(split_comma_dict, grp, bundle)

    changed = True
    module.exit_json(
        changed=changed,
        grp_pkg_map=split_comma_dict,
        msg="Successfully fetched and mapped groups and packages")


if __name__ == "__main__":
    main()<|MERGE_RESOLUTION|>--- conflicted
+++ resolved
@@ -228,14 +228,10 @@
     else:
         addl_soft = module.params.get('software_bundle')
         roles_config = module.params.get('roles_config')
-<<<<<<< HEAD
         sw_cfg_data = read_json_file(module.params.get('software_config'))
   
     repo_cfg = sw_cfg_data.get('repo_config')
-=======
-        sw_cfg_data = read_json_file(module.params.get('software_config'), module)
-
->>>>>>> 8ddfec4a
+
     sw_list = [sw_dict.get('name') for sw_dict in sw_cfg_data.get('softwares')]
     if addl_key not in sw_list:
         module.exit_json(
