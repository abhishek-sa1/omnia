--- conflicted
+++ resolved
@@ -29,13 +29,11 @@
 login_node_x86_64_compute_commands:
   - "echo 'Login node x86_64 compute'"
 
-<<<<<<< HEAD
 login_node_aarch64_compute_commands:
   - "echo 'Login node aarch64 compute'"
-=======
+
 login_compiler_node_x86_64_compute_commands:
   - "echo 'Login Compiler node x86_64 compute'"
->>>>>>> 18c703db
 
 service_kube_node_x86_64_compute_commands:
   - "echo 'Service kube node x86_64 compute'"
