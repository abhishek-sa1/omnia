# Copyright 2025 Dell Inc. or its subsidiaries. All Rights Reserved.
#
#  Licensed under the Apache License, Version 2.0 (the "License");
#  you may not use this file except in compliance with the License.
#  You may obtain a copy of the License at
#
#      http://www.apache.org/licenses/LICENSE-2.0
#
#  Unless required by applicable law or agreed to in writing, software
#  distributed under the License is distributed on an "AS IS" BASIS,
#  WITHOUT WARRANTIES OR CONDITIONS OF ANY KIND, either express or implied.
#  See the License for the specific language governing permissions and
#  limitations under the License.
---

# ***********************************************************************
# DO NOT REMOVE OR COMMENT OUT ANY LINES IN THIS FILE.
# SIMPLY APPEND THE REQUIRD VALUES AGAINST THE PARAMETER OF YOUR CHOICE.
# ***********************************************************************

#*************************************************************************************************************************
# Groups
#*************************************************************************************************************************
# roles_config.yml file takes input parameters for the composable roles and groups.
# This file contains Roles and Groups used by the omnia for cluster formation.
# Groups: - Groups will contain the list of groups defined by the user. User must define atleast one group.
#   grpN:                 - <Mandatory> "grpN" -  User defined name of the group. Range for N is 0-99
#     cluster_name:       - <Conditional Mandatory> Name of the cluster to which the group belongs. This input is case-sensitive. This will remain empty for groups which are not associated with any kubernetes roles.
#     location_id:        - <Mandatory> SU-<n>.RACK-<n> Scalable unit and rack number range is 0-99. This input is case-sensitive. Please use uppercase letters only.
#     resource_mgr_id:    - <Conditional Mandatory> list of service tag of active head node(s).
#                         - Set the value only for group of nodes belonging to kube_node and slurm_node roles,
#                         - And empty for other roles.
#     parent:             - <Conditional Mandatory> list of service tag of associated active service node(s).
<<<<<<< HEAD
#                         - This field will be empty for group of nodes which is associated with ‘login_node’, ‘compiler_node’, ‘service_node’,
=======
#                         - This field will be empty for group of nodes which is associated with ‘login’, ‘compiler_node’, ‘service_node’,
>>>>>>> c0c07c87
#                         - ‘auth_server’, ‘service_kube_control_plane’, 'service_etcd', ‘kube_control_plane’, ‘etcd’, 'slurm_control_node’.
#                         - If ‘service’ role is not defined, then value will be empty for worker and default role.
#     bmc_details:        - <Conditional Mandatory> BMC IP static range in the format 10.5.0.1-10.5.0.200
#        static_range:    - <Mandatory> This field mandatory in case of BMC discovery of subset of nodes
#     switch_details      - <Conditional Mandatory> Switch details of the Rack
#        ip:              - <Mandatory> IP address of the switch
#        ports:           - <Mandatory> ports of the switch
#     architecture        - <Mandatory> architecture of the nodes - x86 or ARM
#

Groups:
  grp0:
    location_id: SU-1.RACK-1
    cluster_name: ""
    resource_mgr_id: ""
    parent: ""
    bmc_details:
      static_range: ""
    switch_details:
      ip: ""
      ports: ""
    architecture: "x86"

  # grp1:
  #   location_id: SU-1.RACK-2
  #   cluster_name: ""
  #   resource_mgr_id: ""
  #   parent: ""
  #   bmc_details:
  #     static_range: ""
  #   switch_details:
  #     ip: ""
  #     ports: ""
  #   architecture: "x86"

#************************************************************************************************************************
#  Roles
#************************************************************************************************************************
# Atleast one role is mandatory, and User is not allowed to change the name of the roles.
# Maximum number of roles supported are 100.
# Note: Nested roles and groups are not supported.
# The roles are case sensitive
#   - name:                           - <Mandatory> Name of the role, can be any of the following Omnia defined roles.
#     groups:                         - <Mandatory> list of groups defined by the user
#

# This table lists the roles and the layers they belong to in the cluster.

# +---------------------------+------------------+     +-------------------+----------------+
# | Role Name                  | Layer           |     | Role Name         | Layer          |
# +---------------------------+------------------+     +-------------------+----------------+
# | oim_ha_node                | management      |     | default           | compute        |
# | service_kube_control_plane | management      |     | kube_node         | compute        |
# | service_etcd               | management      |     | slurm_node        | compute        |
# | service_kube_node          | management      |     |                   |                |
# | service_node (future use)  | management      |     |                   |                |
# | login_node                 | management      |     |                   |                |
# | auth_server                | management      |     |                   |                |
# | compiler_node              | management      |     |                   |                |
# | kube_control_plane         | management      |     |                   |                |
# | etcd                       | management      |     |                   |                |
# | slurm_control_node         | management      |     |                   |                |
# +---------------------------+------------------+     +-------------------+----------------+

# Default Role:
# -------------
#
# This role is provided to cover the default role of the cluster.
#
# The default role is assigned to nodes which do not fit into any specific roles.
# If user wants to just provision the group of nodes without associating with any role,
# then the default role can be used.
#
# This role belongs to the compute layer.
#
Roles:
  - name: "default"
    groups:
      - grp0


# OIM HA Node Role:
# -------------
#
# This role is used to configure passive OIM nodes.
#
# The nodes included in this role will have the necessary tools and
# configurations needed to be passive OIM nodes.
#
# The nodes in this role can be used in case of OIM failure.
#
  # - name: "oim_ha_node"
  #   groups:
  #     - grp0

#
# Service k8s head Role: Service Cluster Kubernetes master node for groups to add into service_kube_control_plane role can be provided in this role
# ----------------------------------------------------------------------------------------------------
#
# This role is used to configure kubernetes master on service cluster.
#
# This role should not have same group as of K8s head Role.
#
# The nodes included in this role will have the necessary tools and
# configurations to configure kubernetes master on service cluster.
#
# The nodes in this role can be used to run kubernetes master on service cluster.
#
# Service k8s head Role: Service Cluster Kubernetes master node for groups to add into service_kube_control_plane role can be provided in this role
  # - name: "service_kube_control_plane"
  #   groups:
  #     - grp0
  #     - grp1

#
# Service etcd Role: Service Cluster Kubernetes etcd node groups to add into service cluster k8s role can be provided in this role
# ------------------------------------------------------------------------------------
#
# This role is used to configure the nodes for Kubernetes etcd on service cluster.
#
# This role should not have same group as of K8s etcd Role.
#
# The nodes included in this role will have the necessary tools and
# configurations to configure Kubernetes etcd on service cluster.
#
# The nodes in this role can be used to run Kubernetes etcd on service cluster.
#
# Service etcd Role: Service Cluster Kubernetes etcd node groups to add into service cluster k8s role can be provided in this role
  # - name: "service_etcd"
  #   groups:
  #     - grp0
  #     - grp1

#
# Service k8s Worker Role: Service Cluster Kubernetes worker node groups to add into service cluster k8s role can be provided in this role
# ------------------------------------------------------------------------------------
#
# This role is used to configure the nodes for Kubernetes worker on service cluster.
#
# This role should not have same group as of K8s Worker node.
#
# The nodes included in this role will have the necessary tools and
# configurations to configure Kubernetes worker on service cluster.
#
# The nodes in this role can be used to run Kubernetes worker on service cluster.
#
# Service k8s Worker Role: Service Cluster Kubernetes worker node groups to add into service cluster k8s role can be provided in this role
  # - name: "service_kube_node"
  #   groups:
  #     - grp0
  #     - grp1

# ----------------------------------------Not Supported ( Future Use )---------------------------------
# Service Node Role: Service node groups to add into service_node role can be provided in this role
# ------------------------------------------------------------------------------------
#
# This role is used to configure the nodes for service group. It belongs to the management layer.
#
# The nodes included in this role will have the necessary tools and
# configurations to configure service node.
#
# The nodes in this role can be used to run service.
#
  # - name: "service_node"
  #   groups:
  #     - grp0
  #     - grp1

#
# K8s head Role: Kubernetes master node groups to add into kube_control_plane role can be provided in this role
# ---------------------------------------------------------------------------------------
#
# This role is used to configure the nodes for Kubernetes master. It belongs to the management layer.
#
# The nodes included in this role will have the necessary tools and
# configurations to run Kubernetes master.
#
# The nodes in this role can be used to run Kubernetes master.
#
# K8s head Role: Kubernetes master groups to add into etcd role can be provided in this role
  # - name: "kube_control_plane"
  #   groups:
  #     - grp0
  #     - grp1

#
# K8s etcd Role: Kubernetes etcd node groups to add into k8s role can be provided in this role
# ---------------------------------------------------------------------------------------------
#
# This role is used to configure the nodes for Kubernetes etcd. It belongs to the management layer.
#
# The nodes included in this role will have the necessary tools and
# configurations to run Kubernetes etcd.
#
# The nodes in this role can be used to run Kubernetes etcd.
#
# K8s etcd Role: Kubernetes etcd groups to add into k8s etcd role can be provided in this role
  # - name: "etcd"
  #   groups:
  #     - grp0
  #     - grp1

#
# K8s Worker Role: Kubernetes worker node groups to add into k8s role can be provided in this role
# -----------------------------------------------------------------------------------------------
#
# This role is used to configure the nodes for Kubernetes worker. It belongs to the compute layer.
#
# The nodes included in this role will have the necessary tools and
# configurations to run Kubernetes worker.
#
# The nodes in this role can be used to run Kubernetes worker.
#
# K8s Worker Role: Kubernetes worker groups to add into k8s worker role can be provided in this role
  # - name: "kube_node"
  #   groups:
  #     - grp0
  #     - grp1

#
# Slurm Head Role: Slurm head node groups to add into Slurm role can be provided in this role
# ------------------------------------------------------------------------------------------
#
# This role is used to configure the nodes for Slurm head. It belongs to the management layer.
#
# The nodes included in this role will have the necessary tools and
# configurations to run Slurm head.
#
# The nodes in this role can be used to run Slurm head.
# This role belongs to the compute layer.
#
# Slurm Head Role: Slurm head groups to add into slurm_control_node role can be provided in this role
  # - name: "slurm_control_node"
  #   groups:
  #     - grp0
  #     - grp1

#
# Slurm Worker Role: Slurm worker node groups to add into Slurm role can be provided in this role
# ------------------------------------------------------------------------------------------------
#
# This role is used to configure the nodes for Slurm worker. It belongs to the compute layer.
#
# The nodes included in this role will have the necessary tools and
# configurations to run Slurm worker.
#
# The nodes in this role can be used to run Slurm worker.
#
# Slurm Worker Role: Slurm worker groups to add into Slurm role can be provided in this role
  # - name: "slurm_node"
  #   groups:
  #     - grp0
  #     - grp1

#
# Login Node Role:
# -----------
#
# This role is used to configure the nodes for user logins. It belongs to the management layer.
#
# The nodes included in this role will have the necessary tools and configurations
# to support user login activities.
#
# The user is not allowed to change the name of this role.
#
  # - name: "login_node"
  #   groups:
  #     - grp0
  #     - grp1

#
# Auth Server Role:
# -----------------
#
# This role is used to configure the nodes for authentication. It belongs to the management layer.
#
# The nodes included in this role will have the necessary tools and configurations
# to support authentication activities.
#
# The user is not allowed to change the name of this role.
#
  # - name: "auth_server"
  #   groups:
  #     - grp0
  #     - grp1

#
# Compiler Node Role:
# --------------
#
# This role is used to configure the nodes for compilation. It belongs to the management layer.
#
# The nodes included in this role will have the necessary tools and
# configurations to perform compilation.
#
# The nodes in this role can be used to compile the code.
#
# Compiler Node Role: Compiler groups to add into compiler_node role can be provided in this role
  # - name: "compiler_node"
  #   groups:
  #     - grp0
  #     - grp1<|MERGE_RESOLUTION|>--- conflicted
+++ resolved
@@ -31,11 +31,7 @@
 #                         - Set the value only for group of nodes belonging to kube_node and slurm_node roles,
 #                         - And empty for other roles.
 #     parent:             - <Conditional Mandatory> list of service tag of associated active service node(s).
-<<<<<<< HEAD
 #                         - This field will be empty for group of nodes which is associated with ‘login_node’, ‘compiler_node’, ‘service_node’,
-=======
-#                         - This field will be empty for group of nodes which is associated with ‘login’, ‘compiler_node’, ‘service_node’,
->>>>>>> c0c07c87
 #                         - ‘auth_server’, ‘service_kube_control_plane’, 'service_etcd', ‘kube_control_plane’, ‘etcd’, 'slurm_control_node’.
 #                         - If ‘service’ role is not defined, then value will be empty for worker and default role.
 #     bmc_details:        - <Conditional Mandatory> BMC IP static range in the format 10.5.0.1-10.5.0.200
