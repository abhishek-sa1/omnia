# Copyright 2025 Dell Inc. or its subsidiaries. All Rights Reserved.
#
# Licensed under the Apache License, Version 2.0 (the "License");
# you may not use this file except in compliance with the License.
# You may obtain a copy of the License at
#
#     http://www.apache.org/licenses/LICENSE-2.0
#
# Unless required by applicable law or agreed to in writing, software
# distributed under the License is distributed on an "AS IS" BASIS,
# WITHOUT WARRANTIES OR CONDITIONS OF ANY KIND, either express or implied.
# See the License for the specific language governing permissions and
# limitations under the License.
---

# ***********************************************************************
# DO NOT REMOVE OR COMMENT OUT ANY LINES IN THIS FILE.
# SIMPLY APPEND THE REQUIRED VALUES AGAINST THE PARAMETER OF YOUR CHOICE.
# ***********************************************************************

# -----------------------------SLURM------------------------------------------------

# This variable accepts whether slurm installation is supported in configless mode or slurm in nfs
# Default value is "configless"
# If the value is "nfs_share", then share_path has to be mentioned
# Slurm should be installed in share_path when slurm_installation_type is set to nfs_share
slurm_installation_type: "configless"

# Variable indicates whether slurm control node services(slurmctld) should be restarted or not
# If restart_slurm_services is set to true, slurmctld services will be restarted on every execution of omnia.yml.
# It accepts true and false values
# Default value is true
restart_slurm_services: true

# ----------------------------VERIFY INTEL GAUDI INSTALLATION------------------------------------------------------

# It's recommended to do extensive tests hl_qual and hccl when installing a new Gaudi node. This takes around 20mins.
# To do that during provisioning this variable has to be set to true.
# By default  no tests are run
run_intel_gaudi_tests: false


# ----------------------------K8S------------------------------------------------------
#For both service nodes k8s cluster and compute nodes k8s cluster below parameters are required,(List)
# - cluster_name is required field

# - deployment: Exactly one entry in both the service_k8s_cluster and compute_k8s_cluster lists must have deployment set to true to indicate where Kubernetes should be deployed.
# Please ensure corresponding cluster entry is added to high_availability_config.yml if deployment is set to true. 

# - Kubernetes SDN network.K8s_cni (Mandatory) - It can either be "calico" or "flannel".Default value assigned is "calico".
# While setting up Kubernetes plugin for RoCE NIC, ensure that this value is set to "flannel"

# - pod_external_ip_range: (Mandatory) These addresses will be used by Loadbalancer for assigning External IPs to K8s services
# Make sure the IP range is not assigned to any node in the cluster.
# Acceptable formats: "10.11.0.100-10.11.0.150" , "10.11.0.0/16"

# - k8s_service_addresses: Kubernetes internal network for services.This network must be unused in your network infrastructure.
# Default value is "10.233.0.0/18"

# - k8s_pod_network_cidr: Kubernetes pod network CIDR for internal network. When used, it will assign IP addresses from this range to individual pods.
# This network must be unused in your network infrastructure.
# Default value is "10.233.64.0/18"

# - topology_manager_policy: Kubernetes Topology manager policies. Default value assigned is "none".
# It can either be "none" or "best-effort" or "restricted" or "single-numa-node".

# - topology_manager_scope: Kubernetes Topology manager scope. Default value assigned is "container".
# It can either be "container" or "pod".

# - k8s_offline_install: Kubernetes Offline Install. # It can either be true or false
# Default value is true, means packages/images will be pulled from OIM local repo
# If set to true, all packages/images will be pulled from OIM local repo.
# If set to false, all packages/images will be pulled from source via internet.

service_k8s_cluster:
  - cluster_name: service_cluster
    deployment: true
    k8s_cni: "calico"
    pod_external_ip_range: ""
    k8s_service_addresses: "10.233.0.0/18"
    k8s_pod_network_cidr: "10.233.64.0/18"
    topology_manager_policy: "none"
    topology_manager_scope: "container"
    k8s_offline_install: true
<<<<<<< HEAD
    nfs_storage_name: ""
=======
    csi_powerscale_driver_secret_file_path: ""
    csi_powerscale_driver_values_file_path: ""
>>>>>>> c3a7b063
 
compute_k8s_cluster:
  - cluster_name: compute_cluster
    deployment: true
    k8s_cni: "calico"
    pod_external_ip_range: ""
    k8s_service_addresses: "10.233.0.0/18"
    k8s_pod_network_cidr: "10.233.64.0/18"
    topology_manager_policy: "none"
    topology_manager_scope: "container"
    k8s_offline_install: true
<<<<<<< HEAD
    nfs_storage_name: ""
=======
    csi_powerscale_driver_secret_file_path: ""
    csi_powerscale_driver_values_file_path: ""
>>>>>>> c3a7b063
<|MERGE_RESOLUTION|>--- conflicted
+++ resolved
@@ -82,12 +82,9 @@
     topology_manager_policy: "none"
     topology_manager_scope: "container"
     k8s_offline_install: true
-<<<<<<< HEAD
     nfs_storage_name: ""
-=======
     csi_powerscale_driver_secret_file_path: ""
     csi_powerscale_driver_values_file_path: ""
->>>>>>> c3a7b063
  
 compute_k8s_cluster:
   - cluster_name: compute_cluster
@@ -99,9 +96,6 @@
     topology_manager_policy: "none"
     topology_manager_scope: "container"
     k8s_offline_install: true
-<<<<<<< HEAD
     nfs_storage_name: ""
-=======
     csi_powerscale_driver_secret_file_path: ""
-    csi_powerscale_driver_values_file_path: ""
->>>>>>> c3a7b063
+    csi_powerscale_driver_values_file_path: ""