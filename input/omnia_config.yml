--- conflicted
+++ resolved
@@ -94,21 +94,4 @@
     k8s_offline_install: true
     nfs_storage_name: ""
     csi_powerscale_driver_secret_file_path: ""
-<<<<<<< HEAD
-=======
-    csi_powerscale_driver_values_file_path: ""
- 
-compute_k8s_cluster:
-  - cluster_name: compute_cluster
-    deployment: true
-    k8s_cni: "calico"
-    pod_external_ip_range: ""
-    k8s_service_addresses: "10.233.0.0/18"
-    k8s_pod_network_cidr: "10.233.64.0/18"
-    topology_manager_policy: "none"
-    topology_manager_scope: "container"
-    k8s_offline_install: true
-    nfs_storage_name: ""
-    csi_powerscale_driver_secret_file_path: ""
->>>>>>> 5b6911d6
     csi_powerscale_driver_values_file_path: ""