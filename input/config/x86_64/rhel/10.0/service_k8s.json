--- conflicted
+++ resolved
@@ -1,7 +1,6 @@
 {
   "service_k8s": {
     "cluster": [
-<<<<<<< HEAD
       { "package": "kubelet-v1.31.4-amd64", "type": "tarball", "url": "https://dl.k8s.io/release/v1.31.4/bin/linux/amd64/kubelet" },
       { "package": "kubeadm-v1.31.4-amd64", "type": "tarball", "url": "https://dl.k8s.io/release/v1.31.4/bin/linux/amd64/kubeadm" },
       { "package": "crictl-v1.31.1-amd64", "type": "tarball", "url": "https://github.com/kubernetes-sigs/cri-tools/releases/download/v1.31.1/crictl-v1.31.1-linux-amd64.tar.gz" },
@@ -80,308 +79,6 @@
       {"package": "traceroute", "type": "rpm", "repo_name": "epel"},
       {"package": "vim", "type": "rpm", "repo_name": "appstream"},
       {"package": "conntrack-tools", "type": "rpm", "repo_name": "appstream"}
-=======
-      {
-        "package": "python3.12",
-        "type": "rpm",
-        "repo_name": "x86_64_appstream"
-      },
-      {
-        "package": "firewalld",
-        "type": "rpm",
-        "repo_name": "x86_64_baseos"
-      },
-      {
-        "package": "python3-firewall",
-        "type": "rpm",
-        "repo_name": "x86_64_baseos"
-      },
-      {
-        "package": "kubernetes==33.1.0",
-        "type": "pip_module"
-      },
-      {
-        "package": "PyMySQL==1.1.2",
-        "type": "pip_module"
-      },
-      {
-        "package": "cryptography==45.0.7",
-        "type": "pip_module"
-      },
-      {
-        "package": "omsdk==1.2.518",
-        "type": "pip_module"
-      },
-      {
-        "package": "cffi==1.17.1",
-        "type": "pip_module"
-      },
-      {
-        "package": "prettytable==3.14.0",
-        "type": "pip_module"
-      },
-      {
-        "package": "whereabouts",
-        "url": "https://github.com/k8snetworkplumbingwg/whereabouts.git",
-        "type": "git",
-        "version": "v0.8.0"
-      },
-      {
-        "package": "nfs-subdir-external-provisioner-4.0.18",
-        "type": "tarball",
-        "url": "https://github.com/kubernetes-sigs/nfs-subdir-external-provisioner/releases/download/nfs-subdir-external-provisioner-4.0.18/nfs-subdir-external-provisioner-4.0.18.tgz"
-      },
-      {
-        "package": "kubectl-v1.31.4",
-        "type": "tarball",
-        "url": "https://dl.k8s.io/release/v1.31.4/bin/linux/amd64/kubectl"
-      },
-      {
-        "package": "kubelet-v1.31.4",
-        "type": "tarball",
-        "url": "https://dl.k8s.io/release/v1.31.4/bin/linux/amd64/kubelet"
-      },
-      {
-        "package": "kubeadm-v1.31.4",
-        "type": "tarball",
-        "url": "https://dl.k8s.io/release/v1.31.4/bin/linux/amd64/kubeadm"
-      },
-      {
-        "package": "calicoctl-v3.29.3",
-        "type": "tarball",
-        "url": "https://github.com/projectcalico/calico/releases/download/v3.29.3/calicoctl-linux-amd64"
-      },
-      {
-        "package": "calico.archive-v3.29.3",
-        "type": "tarball",
-        "url": "https://github.com/projectcalico/calico/archive/v3.29.3.tar.gz"
-      },
-      {
-        "package": "crictl-v1.31.1",
-        "type": "tarball",
-        "url": "https://github.com/kubernetes-sigs/cri-tools/releases/download/v1.31.1/crictl-v1.31.1-linux-amd64.tar.gz"
-      },
-      {
-        "package": "etcd-v3.5.16",
-        "type": "tarball",
-        "url": "https://github.com/etcd-io/etcd/releases/download/v3.5.16/etcd-v3.5.16-linux-amd64.tar.gz"
-      },
-      {
-        "package": "cni-v1.4.1",
-        "type": "tarball",
-        "url": "https://github.com/containernetworking/plugins/releases/download/v1.4.1/cni-plugins-linux-amd64-v1.4.1.tgz"
-      },
-      {
-        "package": "runc.amd64-v1.2.6",
-        "type": "tarball",
-        "url": "https://github.com/opencontainers/runc/releases/download/v1.2.6/runc.amd64"
-      },
-      {
-        "package": "nerdctl-v2.0.5",
-        "type": "tarball",
-        "url": "https://github.com/containerd/nerdctl/releases/download/v2.0.5/nerdctl-2.0.5-linux-amd64.tar.gz"
-      },
-      {
-        "package": "containerd-v2.0.5",
-        "type": "tarball",
-        "url": "https://github.com/containerd/containerd/releases/download/v2.0.5/containerd-2.0.5-linux-amd64.tar.gz"
-      },
-      {
-        "package": "helm-v3.16.4",
-        "type": "tarball",
-        "url": "https://get.helm.sh/helm-v3.16.4-linux-amd64.tar.gz"
-      },
-      {
-        "package": "kube-prometheus-stack-75.11.0",
-        "type": "tarball",
-        "url": "https://github.com/prometheus-community/helm-charts/releases/download/kube-prometheus-stack-75.11.0/kube-prometheus-stack-75.11.0.tgz"
-      },
-      {
-        "package": "docker.io/library/golang",
-        "type": "image",
-        "tag": "1.24.7"
-      },
-      {
-        "package": "docker.io/rmohr/activemq",
-        "type": "image",
-        "tag": "5.15.9"
-      },
-      {
-        "package": "docker.io/prom/prometheus",
-        "type": "image",
-        "tag": "v3.4.1"
-      },
-      {
-        "package": "docker.io/library/mysql",
-        "type": "image",
-        "tag": "9.3.0"
-      },
-      {
-        "package": "docker.io/bitnami/kafka",
-        "type": "image",
-        "tag": "3.9.0"
-      },
-      {
-        "package": "ghcr.io/k8snetworkplumbingwg/whereabouts",
-        "tag": "latest",
-        "type": "image"
-      },
-      {
-        "package": "public.ecr.aws/xilinx_dcg/k8s-device-plugin",
-        "tag": "1.2.0",
-        "type": "image"
-      },
-      {
-        "package": "docker.io/library/nginx",
-        "tag": "1.27.4-alpine",
-        "type": "image"
-      },
-      {
-        "package": "registry.k8s.io/coredns/coredns",
-        "tag": "v1.11.3",
-        "type": "image"
-      },
-      {
-        "package": "registry.k8s.io/cpa/cluster-proportional-autoscaler",
-        "tag": "v1.8.8",
-        "type": "image"
-      },
-      {
-        "package": "registry.k8s.io/dns/k8s-dns-node-cache",
-        "tag": "1.25.0",
-        "type": "image"
-      },
-      {
-        "package": "registry.k8s.io/kube-apiserver",
-        "tag": "v1.31.4",
-        "type": "image"
-      },
-      {
-        "package": "registry.k8s.io/kube-controller-manager",
-        "tag": "v1.31.4",
-        "type": "image"
-      },
-      {
-        "package": "registry.k8s.io/kube-proxy",
-        "tag": "v1.31.4",
-        "type": "image"
-      },
-      {
-        "package": "registry.k8s.io/kube-scheduler",
-        "tag": "v1.31.4",
-        "type": "image"
-      },
-      {
-        "package": "registry.k8s.io/pause",
-        "tag": "3.10",
-        "type": "image"
-      },
-      {
-        "package": "quay.io/coreos/etcd",
-        "tag": "v3.5.16",
-        "type": "image"
-      },
-      {
-        "package": "quay.io/calico/cni",
-        "tag": "v3.29.3",
-        "type": "image"
-      },
-      {
-        "package": "quay.io/calico/kube-controllers",
-        "tag": "v3.29.3",
-        "type": "image"
-      },
-      {
-        "package": "quay.io/calico/pod2daemon-flexvol",
-        "tag": "v3.29.1",
-        "type": "image"
-      },
-      {
-        "package": "quay.io/calico/node",
-        "tag": "v3.29.3",
-        "type": "image"
-      },
-      {
-        "package": "docker.io/flannel/flannel-cni-plugin",
-        "tag": "v1.1.2",
-        "type": "image"
-      },
-      {
-        "package": "docker.io/flannel/flannel",
-        "tag": "v0.22.0",
-        "type": "image"
-      },
-      {
-        "package": "docker.io/kubernetesui/dashboard",
-        "tag": "v2.7.0",
-        "type": "image"
-      },
-      {
-        "package": "docker.io/kubernetesui/metrics-scraper",
-        "tag": "v1.0.8",
-        "type": "image"
-      },
-      {
-        "package": "quay.io/metallb/speaker",
-        "tag": "v0.13.9",
-        "type": "image"
-      },
-      {
-        "package": "quay.io/metallb/controller",
-        "tag": "v0.13.9",
-        "type": "image"
-      },
-      {
-        "package": "registry.k8s.io/nfd/node-feature-discovery",
-        "tag": "v0.12.1",
-        "type": "image"
-      },
-      {
-        "package": "registry.k8s.io/sig-storage/nfs-subdir-external-provisioner",
-        "tag": "v4.0.2",
-        "type": "image"
-      },
-      {
-        "package": "ghcr.io/kube-vip/kube-vip",
-        "tag": "v0.8.9",
-        "type": "image"
-      },
-      {
-        "package": "quay.io/prometheus-operator/prometheus-operator",
-        "tag": "v0.83.0",
-        "type": "image"
-      },
-      {
-        "package": "registry.k8s.io/kube-state-metrics/kube-state-metrics",
-        "tag": "v2.16.0",
-        "type": "image"
-      },
-      {
-        "package": "quay.io/prometheus-operator/prometheus-config-reloader",
-        "tag": "v0.83.0",
-        "type": "image"
-      },
-      {
-        "package": "quay.io/prometheus/alertmanager",
-        "tag": "v0.28.1",
-        "type": "image"
-      },
-      {
-        "package": "quay.io/prometheus/node-exporter",
-        "tag": "v1.9.1",
-        "type": "image"
-      },
-      {
-        "package": "quay.io/prometheus/prometheus",
-        "tag": "v3.5.0",
-        "type": "image"
-      },
-      {
-        "package": "registry.k8s.io/ingress-nginx/kube-webhook-certgen",
-        "tag": "v1.6.0",
-        "type": "image"
-      }
->>>>>>> 6d46314c
     ]
   }
 }