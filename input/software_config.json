{
    "cluster_os_type": "rhel",
    "cluster_os_version": "9.6",
    "iso_file_path": "",
    "repo_config": "always",
    "softwares": [
<<<<<<< HEAD
        {"name": "amdgpu", "version": "6.3.1"},
        {"name": "cuda", "version": "12.8.0"},
        {"name": "ofed", "version": "24.10-3.2.5.0"},
        {"name": "openldap"},
        {"name": "nfs"},
        {"name": "compute_k8s", "version":"1.31.4"},
        {"name": "service_k8s","version": "1.31.4"},
        {"name": "slurm"}
=======
        {"name": "amdgpu", "version": "6.3.1", "arch": ["x86_64"]},
        {"name": "cuda", "version": "12.8.0", "arch": ["x86_64","aarch64"]},
        {"name": "ofed", "version": "24.10-3.2.5.0", "arch": ["x86_64"]},
        {"name": "openldap", "arch": ["x86_64","aarch64"]},
        {"name": "nfs", "arch": ["x86_64","aarch64"]},
        {"name": "k8s", "version":"1.31.4", "arch": ["x86_64"]},
        {"name": "service_k8s","version": "1.31.4", "arch": ["x86_64","aarch64"]},
        {"name": "slurm", "arch": ["x86_64","aarch64"]}
>>>>>>> 531d0764
    ],
    "amdgpu": [
        {"name": "rocm", "version": "6.3.1" }
    ],
    "slurm": [
        {"name": "slurm_control_node"},
        {"name": "slurm_node"},
        {"name": "login_node"}
    ]
}<|MERGE_RESOLUTION|>--- conflicted
+++ resolved
@@ -4,25 +4,14 @@
     "iso_file_path": "",
     "repo_config": "always",
     "softwares": [
-<<<<<<< HEAD
-        {"name": "amdgpu", "version": "6.3.1"},
-        {"name": "cuda", "version": "12.8.0"},
-        {"name": "ofed", "version": "24.10-3.2.5.0"},
-        {"name": "openldap"},
-        {"name": "nfs"},
-        {"name": "compute_k8s", "version":"1.31.4"},
-        {"name": "service_k8s","version": "1.31.4"},
-        {"name": "slurm"}
-=======
         {"name": "amdgpu", "version": "6.3.1", "arch": ["x86_64"]},
         {"name": "cuda", "version": "12.8.0", "arch": ["x86_64","aarch64"]},
         {"name": "ofed", "version": "24.10-3.2.5.0", "arch": ["x86_64"]},
         {"name": "openldap", "arch": ["x86_64","aarch64"]},
         {"name": "nfs", "arch": ["x86_64","aarch64"]},
-        {"name": "k8s", "version":"1.31.4", "arch": ["x86_64"]},
+        {"name": "compute_k8s", "version":"1.31.4", "arch": ["x86_64"]},
         {"name": "service_k8s","version": "1.31.4", "arch": ["x86_64","aarch64"]},
         {"name": "slurm", "arch": ["x86_64","aarch64"]}
->>>>>>> 531d0764
     ],
     "amdgpu": [
         {"name": "rocm", "version": "6.3.1" }
