--- conflicted
+++ resolved
@@ -39,13 +39,8 @@
   virtual_ip_address: ""
   active_node_service_tag: ""
   passive_nodes:
-<<<<<<< HEAD
     - node_service_tags: [] # List of service tags, separated by commas. e.g. ["ABC","DEF"]
 
-=======
-    node_details:
-      - {SERVICE_TAG: "", HOSTNAME: "", ADMIN_MAC: "", ADMIN_IP: "", BMC_IP: ""}
->>>>>>> 3611212f
 
 # ***********************************************************************
 # High Availability (HA) Configuration for Service Nodes
