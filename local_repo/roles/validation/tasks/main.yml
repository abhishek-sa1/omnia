# Copyright 2025 Dell Inc. or its subsidiaries. All Rights Reserved.
#
# Licensed under the Apache License, Version 2.0 (the "License");
# you may not use this file except in compliance with the License.
# You may obtain a copy of the License at
#
#     http://www.apache.org/licenses/LICENSE-2.0
#
# Unless required by applicable law or agreed to in writing, software
# distributed under the License is distributed on an "AS IS" BASIS,
# WITHOUT WARRANTIES OR CONDITIONS OF ANY KIND, either express or implied.
# See the License for the specific language governing permissions and
# limitations under the License.
---

- name: Define project input path
  ansible.builtin.set_fact:
    project_input_path: "{{ hostvars['localhost']['input_project_dir'] }}"

- name: Install prerequisites
  ansible.builtin.include_tasks: prerequisites.yml

- name: Validate software_config.json
  ansible.builtin.include_tasks: validate_software_config_json.yml

- name: Validate local_repo_config.yml
  ansible.builtin.include_tasks: validate_local_repo_config.yml

- name: Validate software json files present in config directory
  ansible.builtin.include_tasks: validate_json_path.yml

<<<<<<< HEAD
- name: Validate metadata
  ansible.builtin.include_tasks: validate_metadata.yml
=======
- name: Run Kubernetes JSON Generator
  ansible.builtin.include_tasks: dynamic_k8s_json.yml
  when: dynamic_k8s_generation
>>>>>>> 10bf8c86

- name: Validate user_repo certificates
  validate_user_repo:
    certs_path: "{{ user_repo_cert_dir }}"
    local_repo_config_path: "{{ local_repo_config_file }}"
    repo_key: "user_repo_url"
  register: cert_check_result
  failed_when: cert_check_result.failed | default(false)

- name: Run custom module to check user registry reachability
  check_user_registry:
    config_file: "{{ local_repo_config_file }}"
    timeout: "{{ time_out }}"
  register: registry_check_result<|MERGE_RESOLUTION|>--- conflicted
+++ resolved
@@ -29,14 +29,12 @@
 - name: Validate software json files present in config directory
   ansible.builtin.include_tasks: validate_json_path.yml
 
-<<<<<<< HEAD
 - name: Validate metadata
   ansible.builtin.include_tasks: validate_metadata.yml
-=======
+
 - name: Run Kubernetes JSON Generator
   ansible.builtin.include_tasks: dynamic_k8s_json.yml
   when: dynamic_k8s_generation
->>>>>>> 10bf8c86
 
 - name: Validate user_repo certificates
   validate_user_repo:
