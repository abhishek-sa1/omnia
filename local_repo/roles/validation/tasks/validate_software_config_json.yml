# Copyright 2025 Dell Inc. or its subsidiaries. All Rights Reserved.
#
# Licensed under the Apache License, Version 2.0 (the "License");
# you may not use this file except in compliance with the License.
# You may obtain a copy of the License at
#
#     http://www.apache.org/licenses/LICENSE-2.0
#
# Unless required by applicable law or agreed to in writing, software
# distributed under the License is distributed on an "AS IS" BASIS,
# WITHOUT WARRANTIES OR CONDITIONS OF ANY KIND, either express or implied.
# See the License for the specific language governing permissions and
# limitations under the License.
---
<<<<<<< HEAD
- name: Set facts with omnia_default version
  ansible.builtin.set_fact:
    beegfs_version: "omnia_default"
    amdgpu_version: "omnia_default"
    rocm_version: "omnia_default"
    bcm_roce_libraries_version: "omnia_default"
    intelgaudi_version: "omnia_default"
    compute_k8s_support: false
    service_k8s_support: false

- name: Check that the software_config.json exists
  ansible.builtin.stat:
    path: "{{ sw_config_json_path }}"
  register: stat_result

- name: Fail if software_config.json file doesn't exist
  ansible.builtin.fail:
    msg: "{{ fail_msg_software_config_json_file }}"
  when: not stat_result.stat.exists

- name: Check JSON syntax of software_config.json
  ansible.builtin.command:
    cmd: "jq . {{ sw_config_json_path }}"
  register: json_check
  ignore_errors: true
  changed_when: true

- name: Display JSON errors of software_config.json
  ansible.builtin.fail:
    msg: "{{ json_check.stderr_lines }}"
  when: json_check.rc != 0

=======
>>>>>>> 531d0764
- name: Load software_config.json
  ansible.builtin.include_vars:
    file: "{{ sw_config_json_path }}"
    name: software_config

- name: Set facts for cluster
  ansible.builtin.set_fact:
    cluster_os_type: "{{ software_config.cluster_os_type }}"
    cluster_os_version: "{{ software_config.cluster_os_version }}"
    repo_config: "{{ software_config.repo_config }}"
    software: "{{ software_config.softwares }}"

- name: Check if compute_k8s support is true
  ansible.builtin.set_fact:
<<<<<<< HEAD
    compute_k8s_support: "{{ software_config.softwares | selectattr('name', 'equalto', 'compute_k8s') | list | length > 0 }}"

- name: Check if service k8s support is true
  ansible.builtin.set_fact:
=======
    k8s_support: "{{ software_config.softwares | selectattr('name', 'equalto', 'k8s') | list | length > 0 }}"
>>>>>>> 531d0764
    service_k8s_support: "{{ software_config.softwares | selectattr('name', 'equalto', 'service_k8s') | list | length > 0 }}"
    software_names: "{{ software_config.softwares | map(attribute='name') | select('defined') | list }}"
    software_json_list: "{{ software_names | map('regex_replace', '$', '.json') | list }}"

- name: Get k8s archs
  ansible.builtin.set_fact:
    service_k8s_arch: "{{ (software_config.softwares | selectattr('name', 'equalto', 'service_k8s') | first).get('arch', default_archs) }}"
  when: service_k8s_support

- name: Get k8s archs
  ansible.builtin.set_fact:
    k8s_arch: "{{ (software_config.softwares | selectattr('name', 'equalto', 'k8s') | first).get('arch', default_archs) }}"
  when: k8s_support

- name: Validation for version property for softwares mentioned in software_config.json
  block:
    - name: Validation of version property for specific softwares
      ansible.builtin.assert:
        that:
          - item.name not in specific_softwares or (item.version is defined and item.version != "")
      loop: "{{ software_config.softwares + software_config.amdgpu + software_config.bcm_roce | default([]) }}"
      when: item.name is defined
      loop_control:
        loop_var: item
      failed_when: false
      register: version_result

    - name: Show failed version assertions
      ansible.builtin.fail:
        msg: "{{ item.msg }}"
      loop: "{{ version_result.results }}"
      when: item.evaluated_to is false

  rescue:
    - name: Versions were not defined for softwares
      ansible.builtin.fail:
        msg: "{{ versions_fail_msg }}"
      vars:
        failed_softwares: "{{ version_result.results | selectattr('msg', 'equalto', 'Assertion failed') | map(attribute='item.name') | list }}"

- name: Update software versions from software_config.json (softwares)
  ansible.builtin.set_fact:
    "{{ item.name }}_version": "{{ item.version }}"
  loop: "{{ software_config.softwares | default([]) }}"
  when: item.version is defined
  loop_control:
    loop_var: item

- name: Update software versions from software_config.json (custom)
  ansible.builtin.set_fact:
    "{{ item.name }}_version": "{{ item.version }}"
  loop: "{{ software_config.custom | default([]) }}"
  when: item.version is defined
  loop_control:
    loop_var: item<|MERGE_RESOLUTION|>--- conflicted
+++ resolved
@@ -12,41 +12,6 @@
 # See the License for the specific language governing permissions and
 # limitations under the License.
 ---
-<<<<<<< HEAD
-- name: Set facts with omnia_default version
-  ansible.builtin.set_fact:
-    beegfs_version: "omnia_default"
-    amdgpu_version: "omnia_default"
-    rocm_version: "omnia_default"
-    bcm_roce_libraries_version: "omnia_default"
-    intelgaudi_version: "omnia_default"
-    compute_k8s_support: false
-    service_k8s_support: false
-
-- name: Check that the software_config.json exists
-  ansible.builtin.stat:
-    path: "{{ sw_config_json_path }}"
-  register: stat_result
-
-- name: Fail if software_config.json file doesn't exist
-  ansible.builtin.fail:
-    msg: "{{ fail_msg_software_config_json_file }}"
-  when: not stat_result.stat.exists
-
-- name: Check JSON syntax of software_config.json
-  ansible.builtin.command:
-    cmd: "jq . {{ sw_config_json_path }}"
-  register: json_check
-  ignore_errors: true
-  changed_when: true
-
-- name: Display JSON errors of software_config.json
-  ansible.builtin.fail:
-    msg: "{{ json_check.stderr_lines }}"
-  when: json_check.rc != 0
-
-=======
->>>>>>> 531d0764
 - name: Load software_config.json
   ansible.builtin.include_vars:
     file: "{{ sw_config_json_path }}"
@@ -61,14 +26,10 @@
 
 - name: Check if compute_k8s support is true
   ansible.builtin.set_fact:
-<<<<<<< HEAD
     compute_k8s_support: "{{ software_config.softwares | selectattr('name', 'equalto', 'compute_k8s') | list | length > 0 }}"
 
 - name: Check if service k8s support is true
   ansible.builtin.set_fact:
-=======
-    k8s_support: "{{ software_config.softwares | selectattr('name', 'equalto', 'k8s') | list | length > 0 }}"
->>>>>>> 531d0764
     service_k8s_support: "{{ software_config.softwares | selectattr('name', 'equalto', 'service_k8s') | list | length > 0 }}"
     software_names: "{{ software_config.softwares | map(attribute='name') | select('defined') | list }}"
     software_json_list: "{{ software_names | map('regex_replace', '$', '.json') | list }}"
