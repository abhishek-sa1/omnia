# Copyright 2025 Dell Inc. or its subsidiaries. All Rights Reserved.
#
# Licensed under the Apache License, Version 2.0 (the "License");
# you may not use this file except in compliance with the License.
# You may obtain a copy of the License at
#
#     http://www.apache.org/licenses/LICENSE-2.0
#
# Unless required by applicable law or agreed to in writing, software
# distributed under the License is distributed on an "AS IS" BASIS,
# WITHOUT WARRANTIES OR CONDITIONS OF ANY KIND, either express or implied.
# See the License for the specific language governing permissions and
# limitations under the License.
---

- name: Execute tasks and process results
  block:
    - name: Execute tasks and process results
      parallel_tasks:
        tasks: "{{ item.value }}"
        log_dir: "{{ base_path }}/{{ item.arch }}/{{ item.key }}/logs"
        log_file: "{{ base_path }}/{{ item.arch }}/{{ item.key }}_task_results.log"
        slog_file: "{{ base_path }}"
        software: "{{ item.key }}"
        csv_file_path: "{{ base_path }}/{{ item.arch }}/{{ item.key }}"
        repo_store_path: "{{ nfs_shared_path }}"
        user_json_file: "{{ user_json_file }}"
        local_repo_config_path: "{{ local_repo_config_path }}"
<<<<<<< HEAD
        user_reg_cred_input: "{{ user_reg_cred_input }}"
        user_reg_key_path: "{{ user_reg_key_path }}"
        omnia_credentials_yaml_path: "{{ omnia_credentials_yaml_path }}"
        omnia_credentials_vault_path: "{{ omnia_credentials_vault_path }}"
=======
        arch: "{{ item.arch }}"
        overall_status_dict: {}
>>>>>>> 531d0764
        nthreads: "{{ (local_repo_py_module_vars[item.key].nthreads | default(local_repo_py_module_vars.default_vars.nthreads)) }}"
        timeout: "{{ (local_repo_py_module_vars[item.key].timeout | default(local_repo_py_module_vars.default_vars.timeout)) }}"
      register: task_results

    - name: Set fact for overall status
      ansible.builtin.set_fact:
        overall_status_dict: >-
          {{
            overall_status_dict | default({}) |
            combine({
              item.key: (overall_status_dict[item.key] | default([])) +
                        [ {'overall_status': task_results.overall_status,
                           'arch': task_results.arch} ]
            }, recursive=True)
          }}

  rescue:
    - name: Log the failure
      ansible.builtin.debug:
        msg:
          - "Parallel tasks encountered an error. Check the logs for details:"
          - "Log directory: {{ base_path }}/{{ item.arch }}/{{ item.key }}/logs"
          - "Log file: {{ base_path }}/{{ item.arch }}/{{ item.key }}_task_results.log"
  always:
    - name: Display overall status for software
      ansible.builtin.debug:
        msg: "Status for {{ item.arch }} / {{ item.key }}"

    - name: Display the output table
      ansible.builtin.debug:
        msg: "{{ task_results.table_output.split('\n') if task_results.table_output is defined else 'No table output available.' }}"

    - name: Handle overall status
      when: task_results.overall_status is defined
      block:
        - name: Confirm all tasks Success
          ansible.builtin.debug:
            msg: "All tasks completed successfully."
          when: task_results.overall_status == "SUCCESS"

        - name: Fail if Partial Success
          ansible.builtin.debug:
            msg: "Some tasks partially failed. Please review the task details above for more information."
          when: task_results.overall_status == "PARTIAL"

        - name: Fail if Failure to download package
          ansible.builtin.debug:
            msg: "Some tasks failed. Please review the task details above for more information."
          when: task_results.overall_status == "FAILURE"

        - name: Fail if Timeout during download
          ansible.builtin.debug:
            msg: "Some tasks failed due to timeout. Please review the task details above for more information."
          when: task_results.overall_status == "TIMEOUT"<|MERGE_RESOLUTION|>--- conflicted
+++ resolved
@@ -26,15 +26,12 @@
         repo_store_path: "{{ nfs_shared_path }}"
         user_json_file: "{{ user_json_file }}"
         local_repo_config_path: "{{ local_repo_config_path }}"
-<<<<<<< HEAD
+        arch: "{{ item.arch }}"
+        overall_status_dict: {}
         user_reg_cred_input: "{{ user_reg_cred_input }}"
         user_reg_key_path: "{{ user_reg_key_path }}"
         omnia_credentials_yaml_path: "{{ omnia_credentials_yaml_path }}"
         omnia_credentials_vault_path: "{{ omnia_credentials_vault_path }}"
-=======
-        arch: "{{ item.arch }}"
-        overall_status_dict: {}
->>>>>>> 531d0764
         nthreads: "{{ (local_repo_py_module_vars[item.key].nthreads | default(local_repo_py_module_vars.default_vars.nthreads)) }}"
         timeout: "{{ (local_repo_py_module_vars[item.key].timeout | default(local_repo_py_module_vars.default_vars.timeout)) }}"
       register: task_results
