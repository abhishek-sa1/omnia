--- conflicted
+++ resolved
@@ -78,7 +78,6 @@
   roles:
     - nfs_server
 
-<<<<<<< HEAD
 - name: Copy NFS maps from localhost to all target hosts
   hosts: kube_control_plane, kube_node, etcd
   gather_facts: false
@@ -106,10 +105,6 @@
 
 - name: Install NFS client for slurm cluster
   hosts: slurm_control_node, slurm_node, auth_server, login
-=======
-- name: Install NFS client
-  hosts: slurm_control_node, slurm_node, kube_control_plane, kube_node, auth_server, login_node, etcd
->>>>>>> c3a7b063
   gather_facts: false
   roles:
     - role: nfs_client
