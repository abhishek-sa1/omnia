--- conflicted
+++ resolved
@@ -181,7 +181,6 @@
   when: "'amdgpu-device-plugin' not in k8s_pods.stdout"
   tags: init
 
-<<<<<<< HEAD
 - name: Install Spark Operator 
   command: "helm repo add spark-operator https://googlecloudplatform.github.io/spark-on-k8s-operator"
   changed_when: true
@@ -189,9 +188,8 @@
 
 - name: Install Spark Operator Namespace
   command: "helm install my-release spark-operator/spark-operator --namespace spark-operator --create-namespace"
-=======
+
 - name: Deploy Volcano Scheduling
   command: "kubectl apply -f https://raw.githubusercontent.com/volcano-sh/volcano/master/installer/volcano-development.yaml"
->>>>>>> f6afb1ff
   changed_when: true
   tags: init