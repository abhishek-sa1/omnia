--- conflicted
+++ resolved
@@ -67,14 +67,15 @@
       ]
     },
     {
-<<<<<<< HEAD
       "login": "mikerenfro",
       "name": "Mike Renfro",
       "avatar_url": "https://avatars.githubusercontent.com/u/1451881?v=4",
       "profile": "https://mike.renf.ro/blog/",
       "contributions": [
         "doc"
-=======
+      ]
+    },
+    {
       "login": "leereyno-asu",
       "name": "Lee Reynolds",
       "avatar_url": "https://avatars.githubusercontent.com/u/81774548?v=4",
@@ -83,7 +84,6 @@
         "code",
         "doc",
         "tutorial"
->>>>>>> f4e520e2
       ]
     }
   ],
