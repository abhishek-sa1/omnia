# Copyright 2025 Dell Inc. or its subsidiaries. All Rights Reserved.
#
# Licensed under the Apache License, Version 2.0 (the "License");
# you may not use this file except in compliance with the License.
# You may obtain a copy of the License at
#
#     http://www.apache.org/licenses/LICENSE-2.0
#
# Unless required by applicable law or agreed to in writing, software
# distributed under the License is distributed on an "AS IS" BASIS,
# WITHOUT WARRANTIES OR CONDITIONS OF ANY KIND, either express or implied.
# See the License for the specific language governing permissions and
# limitations under the License.
---

- name: Include omnia_credentials if it exists
  when: cred_file_status
  block:
    - name: Check omnia_credentials.yml file is encrypted
      ansible.builtin.command: cat {{ omnia_credential_file }}
      changed_when: false
      register: omnia_credentials_content
      no_log: true

    - name: Decrpyt omnia_credentials.yml
      ansible.builtin.command: >-
        ansible-vault decrypt {{ omnia_credential_file }}
        --vault-password-file {{ omnia_credential_vault_path }}
      changed_when: false
      when: ansible_vault_search_key in omnia_credentials_content.stdout

    - name: Include omnia_credentials.yml
      ansible.builtin.include_vars: "{{ omnia_credential_file }}"
      register: include_omnia_credentials
      no_log: true
  rescue:
    - name: Encrypt omnia_config_credentials.yml
      ansible.builtin.include_tasks: "{{ role_path }}/../update_config/tasks/encrypt_credentials_file.yml"
      when: ansible_vault_search_key in omnia_credentials_content.stdout

    - name: Fail to include omnia_config_credentials.yml
      ansible.builtin.fail:
        msg: "{{ password_fail_msg }}: {{ include_omnia_credentials.message }}"

- name: Create vault key for omnia_credential_file
  when: not cred_file_status
  block:
    - name: Create ansible vault key
      ansible.builtin.set_fact:
        omnia_credentials_vault_key: "{{ lookup('password', '/dev/null chars=ascii_letters') }}"

    - name: Save vault key to omnia_credential_vault_path
      ansible.builtin.lineinfile:
        path: "{{ omnia_credential_vault_path }}"
        line: "{{ omnia_credentials_vault_key }}"
        mode: "{{ conf_file_mode }}"
        owner: root
        create: true

- name: Load software_config.json as software_config
  block:
    - name: Load software_config.json as user_config
      ansible.builtin.include_vars:
        file: "{{ software_config_file }}"
        name: software_config
      register: include_software_config
      no_log: true
  rescue:
    - name: Failed to load software_config.json as user_config
      ansible.builtin.fail:
        msg: "{{ software_config_syntax_fail_msg }} Error: {{ include_software_config.message }}"

- name: Generate software JSON file names
  ansible.builtin.set_fact:
    software_names: "{{ software_config.softwares | map(attribute='name') | select('defined') | list }}"

- name: Fetch telemetry status from telemetry_config.yml
  fetch_telemetry_status:
    telemetry_config_path: "{{ telemetry_config_path }}"
  register: result
  when: "'telemetry' in (omnia_run_tags | default([]))
        or 'prepare_oim' in (omnia_run_tags | default([]))"

- name: Set run tags for telemetry
  ansible.builtin.set_fact:
<<<<<<< HEAD
    omnia_run_tags: "{{ (omnia_run_tags | default([])) + (result.telemetry_status_list | default([]) | unique) }}"
=======
    omnia_run_tags: "{{ (omnia_run_tags | default([])) + (result.telemetry_status_list | default([])) | unique }}"
>>>>>>> 2478b205
  when:
    - not result.skipped | default(false)
    - result.telemetry_status_list | length > 0<|MERGE_RESOLUTION|>--- conflicted
+++ resolved
@@ -83,11 +83,7 @@
 
 - name: Set run tags for telemetry
   ansible.builtin.set_fact:
-<<<<<<< HEAD
-    omnia_run_tags: "{{ (omnia_run_tags | default([])) + (result.telemetry_status_list | default([]) | unique) }}"
-=======
     omnia_run_tags: "{{ (omnia_run_tags | default([])) + (result.telemetry_status_list | default([])) | unique }}"
->>>>>>> 2478b205
   when:
     - not result.skipped | default(false)
     - result.telemetry_status_list | length > 0