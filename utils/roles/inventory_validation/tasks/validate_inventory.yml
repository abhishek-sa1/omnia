#  Copyright 2025 Dell Inc. or its subsidiaries. All Rights Reserved.
#
#  Licensed under the Apache License, Version 2.0 (the "License");
#  you may not use this file except in compliance with the License.
#  You may obtain a copy of the License at
#
#      http://www.apache.org/licenses/LICENSE-2.0
#
#  Unless required by applicable law or agreed to in writing, software
#  distributed under the License is distributed on an "AS IS" BASIS,
#  WITHOUT WARRANTIES OR CONDITIONS OF ANY KIND, either express or implied.
#  See the License for the specific language governing permissions and
#  limitations under the License.
---

- name: Initialize login_node_required status
  ansible.builtin.set_fact:
    login_node_required: false

- name: Validate the cluster_layout status
  ansible.builtin.stat:
    path: "{{ cluster_layout_path }}"
  register: cluster_layout_check

- name: Inventory not provided
  ansible.builtin.fail:
    msg: "{{ empty_inventory_fail_msg }}"
  when:
    - groups['all'] is defined
    - (groups['all'] | length == 0)
    - not cluster_layout_check.stat.exists

- name: Create inventory from cluster_layout when inventory not provided
  when:
    - groups['all'] is defined
    - (groups['all'] | length == 0)
    - cluster_layout_check.stat.exists
  block:
    - name: Warning - inventory not provided, using omnia generated inventory
      ansible.builtin.pause:
        seconds: "{{ warning_wait_time }}"
        prompt: "{{ inventory_warn_msg }}"

# Validate K8s requirements for all the nodes
<<<<<<< HEAD
- name: Validate K8s nodes requirements
  when: (k8s_support and (compute_k8s_playbook | default(false))) or (service_k8s_support and (service_k8s_playbook | default(false)))
  block:
    - name: Fetch omnia_config.yml
      ansible.builtin.include_tasks: fetch_omnia_config.yml

    - name: Validate K8s nodes requirements
      ansible.builtin.include_tasks: k8s_validations.yml

# Validate slurm requirements for all the nodes
- name: Validate Slurm nodes requirements
  when: slurm_support and (compute_k8s_playbook | default(false))
  ansible.builtin.include_tasks: slurm_validations.yml
=======
- name: Fetch omnia_config.yml
  when: k8s_support and compute_k8s_playbook is defined
  ansible.builtin.include_tasks: fetch_omnia_config.yml

- name: Validate K8s nodes requirements
  when: k8s_support and compute_k8s_playbook is defined
  ansible.builtin.include_tasks: k8s_validations.yml

# Validate service K8s requirements for all the nodes
- name: Fetch omnia_config.yml
  when: service_k8s_support and service_k8s_playbook is defined
  ansible.builtin.include_tasks: fetch_omnia_config.yml

- name: Validate service k8s nodes requirements
  when: service_k8s_support and service_k8s_playbook is defined
  ansible.builtin.include_tasks: k8s_validations.yml

- name: Validate inventory in all playbooks except service_k8s_cluster
  when: service_k8s_playbook is not defined
  block:
    - name: Validate Slurm nodes requirements
      when: slurm_support
      ansible.builtin.include_tasks: slurm_validations.yml
>>>>>>> fe99ff80

    - name: Validate auth_server nodes requirements
      when: freeipa_support or openldap_support
      ansible.builtin.include_tasks: auth_server_validations.yml<|MERGE_RESOLUTION|>--- conflicted
+++ resolved
@@ -42,7 +42,6 @@
         prompt: "{{ inventory_warn_msg }}"
 
 # Validate K8s requirements for all the nodes
-<<<<<<< HEAD
 - name: Validate K8s nodes requirements
   when: (k8s_support and (compute_k8s_playbook | default(false))) or (service_k8s_support and (service_k8s_playbook | default(false)))
   block:
@@ -52,35 +51,12 @@
     - name: Validate K8s nodes requirements
       ansible.builtin.include_tasks: k8s_validations.yml
 
-# Validate slurm requirements for all the nodes
-- name: Validate Slurm nodes requirements
-  when: slurm_support and (compute_k8s_playbook | default(false))
-  ansible.builtin.include_tasks: slurm_validations.yml
-=======
-- name: Fetch omnia_config.yml
-  when: k8s_support and compute_k8s_playbook is defined
-  ansible.builtin.include_tasks: fetch_omnia_config.yml
-
-- name: Validate K8s nodes requirements
-  when: k8s_support and compute_k8s_playbook is defined
-  ansible.builtin.include_tasks: k8s_validations.yml
-
-# Validate service K8s requirements for all the nodes
-- name: Fetch omnia_config.yml
-  when: service_k8s_support and service_k8s_playbook is defined
-  ansible.builtin.include_tasks: fetch_omnia_config.yml
-
-- name: Validate service k8s nodes requirements
-  when: service_k8s_support and service_k8s_playbook is defined
-  ansible.builtin.include_tasks: k8s_validations.yml
-
 - name: Validate inventory in all playbooks except service_k8s_cluster
   when: service_k8s_playbook is not defined
   block:
     - name: Validate Slurm nodes requirements
       when: slurm_support
       ansible.builtin.include_tasks: slurm_validations.yml
->>>>>>> fe99ff80
 
     - name: Validate auth_server nodes requirements
       when: freeipa_support or openldap_support
