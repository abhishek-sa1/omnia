#  Copyright 2025 Dell Inc. or its subsidiaries. All Rights Reserved.
#
#  Licensed under the Apache License, Version 2.0 (the "License");
#  you may not use this file except in compliance with the License.
#  You may obtain a copy of the License at
#
#      http://www.apache.org/licenses/LICENSE-2.0
#
#  Unless required by applicable law or agreed to in writing, software
#  distributed under the License is distributed on an "AS IS" BASIS,
#  WITHOUT WARRANTIES OR CONDITIONS OF ANY KIND, either express or implied.
#  See the License for the specific language governing permissions and
#  limitations under the License.
---

- name: Initialize login_node_required status
  ansible.builtin.set_fact:
    login_node_required: false

- name: Validate the cluster_layout status
  ansible.builtin.stat:
    path: "{{ cluster_layout_path }}"
  register: cluster_layout_check

- name: Inventory not provided
  ansible.builtin.fail:
    msg: "{{ empty_inventory_fail_msg }}"
  when:
    - groups['all'] is defined
    - (groups['all'] | length == 0)
    - not cluster_layout_check.stat.exists

- name: Create inventory from cluster_layout when inventory not provided
  when:
    - groups['all'] is defined
    - (groups['all'] | length == 0)
    - cluster_layout_check.stat.exists
  block:
    - name: Warning - inventory not provided, using omnia generated inventory
      ansible.builtin.pause:
        seconds: "{{ warning_wait_time }}"
        prompt: "{{ inventory_warn_msg }}"

# Validate K8s requirements for all the nodes
<<<<<<< HEAD
- name: Validate K8s nodes requirements
  when: (k8s_support and (compute_k8s_playbook | default(false))) or (service_k8s_support and (service_k8s_playbook | default(false)))
  block:
    - name: Fetch omnia_config.yml
      ansible.builtin.include_tasks: fetch_omnia_config.yml
=======
- name: Fetch omnia_config.yml
  when: compute_k8s_support and compute_k8s_playbook is defined
  ansible.builtin.include_tasks: fetch_omnia_config.yml

- name: Validate K8s nodes requirements
  when: compute_k8s_support and compute_k8s_playbook is defined
  ansible.builtin.include_tasks: k8s_validations.yml

# Validate service K8s requirements for all the nodes
- name: Fetch omnia_config.yml
  when: service_k8s_support and service_k8s_playbook is defined
  ansible.builtin.include_tasks: fetch_omnia_config.yml
>>>>>>> 21fe656e

    - name: Validate K8s nodes requirements
      ansible.builtin.include_tasks: k8s_validations.yml

- name: Validate inventory in all playbooks except service_k8s_cluster
  when: service_k8s_playbook is not defined
  block:
    - name: Validate Slurm nodes requirements
      when: slurm_support
      ansible.builtin.include_tasks: slurm_validations.yml

    - name: Validate auth_server nodes requirements
      when: freeipa_support or openldap_support
      ansible.builtin.include_tasks: auth_server_validations.yml<|MERGE_RESOLUTION|>--- conflicted
+++ resolved
@@ -42,26 +42,12 @@
         prompt: "{{ inventory_warn_msg }}"
 
 # Validate K8s requirements for all the nodes
-<<<<<<< HEAD
+
 - name: Validate K8s nodes requirements
   when: (k8s_support and (compute_k8s_playbook | default(false))) or (service_k8s_support and (service_k8s_playbook | default(false)))
   block:
     - name: Fetch omnia_config.yml
       ansible.builtin.include_tasks: fetch_omnia_config.yml
-=======
-- name: Fetch omnia_config.yml
-  when: compute_k8s_support and compute_k8s_playbook is defined
-  ansible.builtin.include_tasks: fetch_omnia_config.yml
-
-- name: Validate K8s nodes requirements
-  when: compute_k8s_support and compute_k8s_playbook is defined
-  ansible.builtin.include_tasks: k8s_validations.yml
-
-# Validate service K8s requirements for all the nodes
-- name: Fetch omnia_config.yml
-  when: service_k8s_support and service_k8s_playbook is defined
-  ansible.builtin.include_tasks: fetch_omnia_config.yml
->>>>>>> 21fe656e
 
     - name: Validate K8s nodes requirements
       ansible.builtin.include_tasks: k8s_validations.yml
