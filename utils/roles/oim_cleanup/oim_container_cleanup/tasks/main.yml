# Copyright 2025 Dell Inc. or its subsidiaries. All Rights Reserved.
#
# Licensed under the Apache License, Version 2.0 (the "License");
# you may not use this file except in compliance with the License.
# You may obtain a copy of the License at
#
#     http://www.apache.org/licenses/LICENSE-2.0
#
# Unless required by applicable law or agreed to in writing, software
# distributed under the License is distributed on an "AS IS" BASIS,
# WITHOUT WARRANTIES OR CONDITIONS OF ANY KIND, either express or implied.
# See the License for the specific language governing permissions and
# limitations under the License.
---

- name: Define project input path
  ansible.builtin.set_fact:
    project_input_path: "{{ hostvars['localhost']['input_project_dir'] }}"

- name: Ensure firewalld is installed and running
  ansible.builtin.dnf:
    name: firewalld
    state: present

- name: Start and enable firewalld
  ansible.builtin.service:
    name: firewalld
    state: started
    enabled: true

- name: Cleanup pulp container
  ansible.builtin.import_tasks: cleanup_pulp.yml

<<<<<<< HEAD
- name: Cleanup kubespray container
  ansible.builtin.import_tasks: cleanup_kubespray.yml
=======
- name: Cleanup openchami container
  ansible.builtin.import_tasks: cleanup_openchami.yml

# - name: Cleanup kubespray container
#   ansible.builtin.import_tasks: cleanup_kubespray.yml
>>>>>>> 86fe037b

- name: Remove telemetry directory if exists
  ansible.builtin.file:
    path: "{{ item }}"
    state: absent
    force: true
  register: directory_deletion
  until: directory_deletion is not failed
  retries: "{{ max_retries }}"
  failed_when: false
  with_items:
    - "{{ telemetry_cleanup_directory }}"

- name: Reload firewalld to apply changes
  ansible.builtin.command: firewall-cmd --reload
  changed_when: true<|MERGE_RESOLUTION|>--- conflicted
+++ resolved
@@ -31,16 +31,11 @@
 - name: Cleanup pulp container
   ansible.builtin.import_tasks: cleanup_pulp.yml
 
-<<<<<<< HEAD
 - name: Cleanup kubespray container
   ansible.builtin.import_tasks: cleanup_kubespray.yml
-=======
+
 - name: Cleanup openchami container
   ansible.builtin.import_tasks: cleanup_openchami.yml
-
-# - name: Cleanup kubespray container
-#   ansible.builtin.import_tasks: cleanup_kubespray.yml
->>>>>>> 86fe037b
 
 - name: Remove telemetry directory if exists
   ansible.builtin.file:
