--- conflicted
+++ resolved
@@ -19,10 +19,7 @@
 
 - name: Check and update Pulp crt, repo, and registry
   hosts: slurm_control_node, slurm_node, kube_control_plane, kube_node, auth_server, login_node, etcd
-<<<<<<< HEAD
-=======
   gather_facts: true
->>>>>>> 531d0764
   tasks:
     - name: Pulp crt modified flag
       ansible.builtin.set_fact:
