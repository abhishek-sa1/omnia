--- conflicted
+++ resolved
@@ -21,11 +21,8 @@
   vars:
     omnia_kubespray_group: true
     omnia_provision_group: true
-<<<<<<< HEAD
     omnia_provision_validation: true
-=======
     omnia_kubespray_validation: true
->>>>>>> 451ef0fb
   tags: always
 
 - name: Warning and User confirmation for removing cluster
