--- conflicted
+++ resolved
@@ -16,6 +16,14 @@
 - name: Include input project directory
   ansible.builtin.import_playbook: ../utils/include_input_dir.yml
   tags: always
+
+- name: Set_fact for reset cluster playbook
+  hosts: localhost
+  connection: local
+  tasks:
+    - name: Set fact for reset cluster
+      ansible.builtin.set_fact:
+        reset_cluster: true
 
 - name: Warning and User confirmation for removing cluster
   hosts: localhost
@@ -70,11 +78,7 @@
     user_inventory_path: "{{ ansible_inventory_sources[0] }}"
     kubespray_nfs_share: "/opt/omnia/kubespray/{{ hostvars['127.0.0.1']['cluster_var_name'] }}/{{ hostvars['127.0.0.1']['cluster_name'] }}"
     kubespray_log_path: "/opt/omnia/log/kubespray/{{ hostvars['127.0.0.1']['cluster_var_name'] }}/{{ hostvars['127.0.0.1']['cluster_name'] }}/k8s_reset_cluster.log" # noqa: yaml[line-length]
-<<<<<<< HEAD
     dir_mode: '0644'
-=======
-    dir_mode: '0755'
->>>>>>> 6ab088dc
   tasks:
     - name: Execute tasks for Reset kubernetes setup
       when: hostvars['localhost']['k8s_support']
