<<<<<<< HEAD
#Batch Scheduler: Slurm

[slurm_control_node]
node1

[slurm_node]
node3
node4

[login_node]
node5

=======
>>>>>>> 61763d00
#AI Scheduler: Kubernetes
[kube_control_plane]
node1

[etcd]
node1
node2
node3

[kube_node]
node2
node3
node4
node5
node6<|MERGE_RESOLUTION|>--- conflicted
+++ resolved
@@ -1,18 +1,3 @@
-<<<<<<< HEAD
-#Batch Scheduler: Slurm
-
-[slurm_control_node]
-node1
-
-[slurm_node]
-node3
-node4
-
-[login_node]
-node5
-
-=======
->>>>>>> 61763d00
 #AI Scheduler: Kubernetes
 [kube_control_plane]
 node1
