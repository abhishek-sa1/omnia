{
    "cluster_os_type": "rhel",
    "cluster_os_version": "10.0",
    "repo_config": "always",
    "softwares": [
        {"name": "default_packages", "arch": ["x86_64","aarch64"]},
<<<<<<< HEAD
        {"name": "openldap", "arch": ["x86_64"]},
=======
        {"name": "ofed", "version": "24.10-3.2.5.0", "arch": ["x86_64"]},
        {"name": "openldap", "arch": ["x86_64","aarch64"]},
>>>>>>> d48dea20
        {"name": "nfs", "arch": ["x86_64","aarch64"]},
        {"name": "service_k8s","version": "1.31.4", "arch": ["x86_64"]},
        {"name": "slurm_custom", "arch": ["x86_64","aarch64"]},
        {"name": "ucx", "version": "1.19.0", "arch": ["x86_64"]},
        {"name": "openmpi", "version": "5.0.8", "arch": ["x86_64"]}
    ],
    "slurm_custom": [
        {"name": "slurm_control_node"},
        {"name": "slurm_node"},
        {"name": "login_node"},
        {"name": "login_compiler_node"}
    ],
    "service_k8s": [
        {"name": "service_kube_control_plane"},
        {"name": "service_etcd"},
        {"name": "service_kube_node"}
    ]

}<|MERGE_RESOLUTION|>--- conflicted
+++ resolved
@@ -4,12 +4,7 @@
     "repo_config": "always",
     "softwares": [
         {"name": "default_packages", "arch": ["x86_64","aarch64"]},
-<<<<<<< HEAD
-        {"name": "openldap", "arch": ["x86_64"]},
-=======
-        {"name": "ofed", "version": "24.10-3.2.5.0", "arch": ["x86_64"]},
         {"name": "openldap", "arch": ["x86_64","aarch64"]},
->>>>>>> d48dea20
         {"name": "nfs", "arch": ["x86_64","aarch64"]},
         {"name": "service_k8s","version": "1.31.4", "arch": ["x86_64"]},
         {"name": "slurm_custom", "arch": ["x86_64","aarch64"]},
