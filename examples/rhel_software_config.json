--- conflicted
+++ resolved
@@ -4,26 +4,6 @@
     "iso_file_path": "",
     "repo_config": "always",
     "softwares": [
-<<<<<<< HEAD
-        {"name": "amdgpu", "version": "6.3.1"},
-        {"name": "cuda", "version": "12.8.0"},
-        {"name": "ofed", "version": "24.10-3.2.5.0"},
-        {"name": "freeipa"},
-        {"name": "openldap"},
-        {"name": "secure_login_node"},
-        {"name": "nfs"},
-        {"name": "beegfs", "version": "7.4.5"},
-        {"name": "slurm"},
-        {"name": "compute_k8s", "version": "1.31.4"},
-        {"name": "service_k8s", "version": "1.31.4"},
-        {"name": "intel_benchmarks", "version": "2024.1.0"},
-        {"name": "amd_benchmarks"},
-        {"name": "utils"},
-        {"name": "ucx", "version": "1.15.0"},
-        {"name": "openmpi", "version": "4.1.6"},
-        {"name": "racadm"},
-        {"name": "csi_driver_powerscale", "version":"v2.14.0"}
-=======
         {"name": "amdgpu", "version": "6.3.1", "arch": ["x86_64"]},
         {"name": "cuda", "version": "12.8.0", "arch": ["x86_64","aarch64"]},
         {"name": "ofed", "version": "24.10-3.2.5.0", "arch": ["x86_64"]},
@@ -41,7 +21,6 @@
         {"name": "ucx", "version": "1.15.0", "arch": ["x86_64","aarch64"]},
         {"name": "openmpi", "version": "4.1.6", "arch": ["x86_64"]},
         {"name": "racadm", "arch": ["x86_64"]}
->>>>>>> 531d0764
     ],
 
     "amdgpu": [
