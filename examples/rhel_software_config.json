--- conflicted
+++ resolved
@@ -8,15 +8,10 @@
         {"name": "openldap", "arch": ["x86_64"]},
         {"name": "nfs", "arch": ["x86_64","aarch64"]},
         {"name": "slurm", "arch": ["x86_64","aarch64"]},
-<<<<<<< HEAD
         {"name": "compute_k8s", "version": "1.31.4", "arch": ["x86_64"]},
         {"name": "service_k8s", "version": "1.31.4", "arch": ["x86_64","aarch64"]},
         {"name": "intel_benchmarks", "version": "2024.1.0", "arch": ["x86_64","aarch64"]},
         {"name": "amd_benchmarks", "arch": ["x86_64"]},
-=======
-        {"name": "k8s", "version": "1.31.4", "arch": ["x86_64"]},
-        {"name": "service_k8s", "version": "1.31.4", "arch": ["x86_64"]},
->>>>>>> 063c18d4
         {"name": "utils", "arch": ["x86_64"]},
         {"name": "ucx", "version": "1.15.0", "arch": ["x86_64"]},
         {"name": "openmpi", "version": "4.1.6", "arch": ["x86_64"]},
