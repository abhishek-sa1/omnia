# Copyright 2025 Dell Inc. or its subsidiaries. All Rights Reserved.
#
# Licensed under the Apache License, Version 2.0 (the "License");
# you may not use this file except in compliance with the License.
# You may obtain a copy of the License at
#
#     http://www.apache.org/licenses/LICENSE-2.0
#
# Unless required by applicable law or agreed to in writing, software
# distributed under the License is distributed on an "AS IS" BASIS,
# WITHOUT WARRANTIES OR CONDITIONS OF ANY KIND, either express or implied.
# See the License for the specific language governing permissions and
# limitations under the License.
---

- name: Set_fact for fetch omnia config credentials
  hosts: localhost
  connection: local
  tasks:
    - name: Set dynamic run tags including 'telemetry'
      ansible.builtin.set_fact:
        omnia_run_tags: "{{ (ansible_run_tags | default([]) + ['telemetry']) | unique }}"
        cacheable: true

- name: Invoke validate_config.yml to perform L1 and L2 validations
  ansible.builtin.import_playbook: ../input_validation/validate_config.yml

- name: Invoke get_config_credentials.yml
  ansible.builtin.import_playbook: ../utils/credential_utility/get_config_credentials.yml

- name: Include input project directory
  when: not project_dir_status | default(false) | bool
  ansible.builtin.import_playbook: ../utils/include_input_dir.yml

- name: Create provision container group
  ansible.builtin.import_playbook: ../utils/create_container_group.yml
  vars:
    oim_group: true

- name: Validate containers are running
  hosts: oim
  connection: ssh
  tasks:
    - name: Validate telemetry container is running
      ansible.builtin.include_role:
        name: telemetry_validation
        tasks_from: validate_telemetry_container.yml
      loop:
        - "activemq"
        - "idrac_telemetry_receiver"
        - "mysqldb"
      loop_control:
        loop_var: telemetry_container

- name: Validate telemetry input parameters
  hosts: localhost
  connection: local
  any_errors_fatal: true
  tasks:
    - name: Validate telemetry input parameters
      ansible.builtin.include_role:
        name: telemetry_validation
        tasks_from: validation_status_check.yml

# - name: Update Repositories/Registries on nodes
#   ansible.builtin.import_playbook: ../utils/update_user_repo.yml
#   when: not ( hostvars['127.0.0.1']['update_user_repo_executed'] | default(false) | bool )

- name: Configure oim ha node for telemetry
  hosts: oim_ha_node
  connection: ssh
  gather_facts: false
  roles:
    - oim_ha_node_config

- name: Render template for telemetry
  hosts: localhost
  connection: local
  gather_facts: false
  tasks:
    - name: Render template for telemetry
      ansible.builtin.include_role:
        name: service_node_config
        tasks_from: render_telemetry_template.yml

- name: Configure service nodes for telemetry
  hosts: sn_admin
  connection: ssh
  gather_facts: false
  roles:
    - service_node_config

- name: Deployment of telemetry container in service node
  hosts: sn_active
  connection: ssh
  gather_facts: false
  tasks:
    - name: Deployment of telemetry container in service node
      ansible.builtin.include_role:
        name: service_node_config
        tasks_from: pcs_container_deployment.yml

- name: Update prometheus configuration in OIM
  hosts: oim
  connection: ssh
  gather_facts: false
  tasks:
    - name: Render PCS template for telemetry
      ansible.builtin.include_role:
        name: service_node_config
        tasks_from: prometheus_config_update.yml

- name: Enable idrac telemetry in OIM
  hosts: localhost
  connection: local
  gather_facts: false
  tasks:
    - name: Enable idrac telemetry
      ansible.builtin.include_role:
        name: idrac_telemetry

- name: Initiate telemetry collection on OIM
  hosts: oim
  connection: ssh
  gather_facts: false
  tasks:
    - name: Initiate telemetry collection
      ansible.builtin.include_role:
        name: idrac_telemetry
        tasks_from: trigger_telemetry_collection.yml
      when:
        - hostvars['localhost']['telemetry_idrac'] is defined
        - (hostvars['localhost']['telemetry_idrac'] | length > 0)

- name: Enable idrac telemetry in SN
  hosts: sn_active
  connection: ssh
  gather_facts: false
  tasks:
    - name: Enable idrac telemetry
      ansible.builtin.include_role:
        name: idrac_telemetry

    - name: Initiate telemetry collection
      ansible.builtin.include_role:
        name: idrac_telemetry
        tasks_from: trigger_telemetry_collection.yml
      when:
        - telemetry_idrac is defined
        - (telemetry_idrac | length > 0)

- name: Reload prometheus config
  hosts: localhost
  connection: local
  gather_facts: false
  tasks:
    - name: Reload prometheus config
      ansible.builtin.include_role:
        name: idrac_telemetry
        tasks_from: prometheus_config_reload.yml

- name: Telemetry report overview
  hosts: localhost, sn_active
  connection: ssh
  gather_facts: false
  vars:
    node_host: "{{ hostvars[inventory_hostname]['service_tag'] if inventory_hostname != 'localhost' else 'oim' }}"
    telemetry_report: |
          ---- Telemetry Report Overview ({{ node_host }}) ----
<<<<<<< HEAD
          IP with Telemetry not supported: {{ failed_idrac_count | int + invalid_idrac_count | int }}
          IPs with Telemetry Initiated: {{ telemetry_idrac_count | int }}

          {% if (failed_idrac_count | int + invalid_idrac_count | int) > 0 %}
          Potential reasons for telemetry not being initiated include Redfish connectivity problems, timeout issues,
          iDRAC9 datacenter license constraints, or firmware-related problems.
          {% endif %}
          {% if idrac_redfish_disabled | length > 0 %}
          IPs with Redfish disabled:
          {% for item in idrac_redfish_disabled %}
            - {{ item }}
          {% endfor %}
          {% endif %}
          {% if idrac_invalid_creds | length > 0 %}
          IPs with invalid credentials:
          {% for item in idrac_invalid_creds %}
            - {{ item }}
          {% endfor %}
          {% endif %}
          {% if idrac_unreachable | length > 0 %}
          IPs with unreachable BMC:
          {% for item in idrac_unreachable %}
            - {{ item }}
          {% endfor %}
          {% endif %}
          {% if failed_idrac | length > 0 %}
          Telemetry not supported because of iDrac9 Datacenter license constraints or firmware issues.
          IPs List:
=======
          IP with Telemetry not supported: {{ failed_idrac_count }}
          IPs with Telemetry Initiated: {{ telemetry_idrac_count }}

          {% if failed_idrac_count > 0 %}
          Potential reasons for telemetry not being initiated include Redfish connectivity problems, timeout issues,
          iDRAC9 datacenter license constraints, or firmware-related problems.
          IPs List (Telemetry not supported):
>>>>>>> 5708c18f
          {% for item in failed_idrac %}
            - {{ item }}
          {% endfor %}
          {% endif %}
<<<<<<< HEAD

=======
>>>>>>> 5708c18f
  tasks:
    - name: Telemetry Report Overview
      ansible.builtin.debug:
        msg: "{{ telemetry_report.splitlines() }}"
      when: hostvars['localhost']['idrac_telemetry_support']

- name: Detailed Telemetry Report
  hosts: localhost
  connection: local
  gather_facts: false
  vars:
    telemetry_report_path_oim: "/opt/omnia/telemetry/idrac_telemetry_report.yml"
  tasks:
    - name: Detailed Telemetry Report
      ansible.builtin.debug:
        msg: "Check the file at {{ telemetry_report_path_oim }} in omnia_core container for detailed telemetry report."
      when: hostvars['localhost']['idrac_telemetry_support']<|MERGE_RESOLUTION|>--- conflicted
+++ resolved
@@ -167,7 +167,7 @@
     node_host: "{{ hostvars[inventory_hostname]['service_tag'] if inventory_hostname != 'localhost' else 'oim' }}"
     telemetry_report: |
           ---- Telemetry Report Overview ({{ node_host }}) ----
-<<<<<<< HEAD
+
           IP with Telemetry not supported: {{ failed_idrac_count | int + invalid_idrac_count | int }}
           IPs with Telemetry Initiated: {{ telemetry_idrac_count | int }}
 
@@ -196,23 +196,11 @@
           {% if failed_idrac | length > 0 %}
           Telemetry not supported because of iDrac9 Datacenter license constraints or firmware issues.
           IPs List:
-=======
-          IP with Telemetry not supported: {{ failed_idrac_count }}
-          IPs with Telemetry Initiated: {{ telemetry_idrac_count }}
-
-          {% if failed_idrac_count > 0 %}
-          Potential reasons for telemetry not being initiated include Redfish connectivity problems, timeout issues,
-          iDRAC9 datacenter license constraints, or firmware-related problems.
-          IPs List (Telemetry not supported):
->>>>>>> 5708c18f
           {% for item in failed_idrac %}
             - {{ item }}
           {% endfor %}
           {% endif %}
-<<<<<<< HEAD
-
-=======
->>>>>>> 5708c18f
+
   tasks:
     - name: Telemetry Report Overview
       ansible.builtin.debug:
