# Copyright 2024 Dell Inc. or its subsidiaries. All Rights Reserved.
#
# Licensed under the Apache License, Version 2.0 (the "License");
# you may not use this file except in compliance with the License.
# You may obtain a copy of the License at
#
#     http://www.apache.org/licenses/LICENSE-2.0
#
# Unless required by applicable law or agreed to in writing, software
# distributed under the License is distributed on an "AS IS" BASIS,
# WITHOUT WARRANTIES OR CONDITIONS OF ANY KIND, either express or implied.
# See the License for the specific language governing permissions and
# limitations under the License.
---

# Usage: validate_telemetry_config.yml
omnia_metadata_file: "/opt/omnia/.data/oim_metadata.yml"
telemetry_config_file: "{{ input_project_dir }}/telemetry_config.yml"
fail_msg_telemetry_config_file: "telemetry_config.yml file doesn't exist."
pause_time_15: 15
bmc_group_data_filename: "/opt/omnia/telemetry/bmc_group_data.csv"
warning_telemetry_support_false: |
  "[WARNING] kube_prometheus_support, idrac_telemetry_support and visualization_support are false in telemetry_config.yml.
  Omnia does not deploy telemetry feature if none of the support category is true."
telemetry_config_syntax_fail_msg: "Failed. Syntax errors present in telemetry_config.yml. Fix errors and re-run playbook again."
warning_idrac_telemetry_support_false: |
  "[WARNING] idrac_telemetry_support is set to false in telemetry_config.yml. This means iDRAC telemetry will not be activated.
  To use telemetry, set idrac_telemetry_support to true in telemetry_config.yml.
  Note that Omnia does not support disabling telemetry if containers are already running.
  To remove telemetry containers, use the utils/oim_cleanup.yml playbook."
warning_idrac_telemetry_support_true: |
  "[WARNING] idrac_telemetry_support is set to true in telemetry_config.yml.
  iDRAC telemetry will be activated for all BMC IPs listed in {{ bmc_group_data_filename }}.
  Confirm that all BMC IPs are reachable from the OIM and respective service cluster nodes for telemetry to function properly.
  Make sure that Redfish is enabled and the iDRAC has a datacenter license.
  Also, ensure that the firmware version is greater than 4 for iDRAC9 or greater than 1 for iDRAC10."

# # Usage: include_provision_config.yml
# provision_config_file: "{{ input_project_dir }}/provision_config.yml"
# fail_msg_provision_config_file: "provision_config.yml file doesn't exist."
# fail_timezone_msg: "Failed. Incorrect timezone provided. Please check the file timezone.txt in discovery/roles/discovery_validations/common/files/ folder."

# Usage: validate_k8s_prometheus.yml
k8s_prom_gaudi_inventory_fail_msg: "Inventory comprising kube_control_plane, kube_node and etcd groups should be passed  \
  when kube_prometheus_support is true in telemetry_config.yml."
kube_control_plane_group_fail_msg: "kube_control_plane group should contain atleast 1 node in inventory"
kube_node_group_fail_msg: "kube_node group should contain atleast 1 node in inventory"
etcd_group_fail_msg: "etcd group should contain atleast 1 node in inventory"
etcd_odd_entry_fail_msg: "etcd group should have odd number of nodes in inventory"

# Usage: validate_image_tars.yml
# noqa: yaml[line-length]
omnia_images_tar_missing_msg: |
  Following images tarball(s) are missing: {{ missing_tars }}.
  To ensure these tar files are present at {{ omnia_images_dir_path }}, execute the utility below:
    `ansible-playbook utils/save_container_images.yml -e 'visualization_support=true idrac_telemetry_support=true k8s_support=true'`
  After saving the images, re-run the telemetry playbook.

# Usage: read_software_config.yml
software_config_file: "{{ input_project_dir }}/software_config.json"
# local_repo_sn_missing_msg: |
#   [ERROR] It seems local_repo not executed with service_node entry in software_config.yml.
#   Kindly execute local_repo.yml with `service_node` entry in softwares list in software_config.yml
#   and then execute telemetry.yml.
local_repo_service_missing_msg: |
  [ERROR] It seems local_repo not executed with service_k8s/service_node entry in software_config.yml.
  Kindly execute local_repo.yml with `service_k8s` or `service_node` entry in softwares list in software_config.json
  and then execute telemetry.yml.
local_repo_access_path: "/opt/omnia/provision/local_repo_access.yml"
# sn_packages_file: "{{ input_project_dir }}/config/{{ software_config.cluster_os_type }}/{{ software_config.cluster_os_version }}/service_node.json"
k8s_packages_file: "{{ input_project_dir }}/config/{{ software_config.cluster_os_type }}/{{ software_config.cluster_os_version }}/service_k8s.json"
downloaded_sw_log_csv: "/opt/omnia/log/local_repo/software.csv"
software_config_syntax_fail_msg: "Failed. Syntax errors present in software_config.json. Fix errors and re-run playbook again."

# # Usage: validate_prometheus_gaudi.yaml
# fail_msg_k8s_prometheus_support_false: "Failed. k8s_prometheus_support must be true when prometheus_gaudi_support is true in telemetry_config.yml."
# fail_msg_prometheus_gaudi_support: "Failed. prometheus_gaudi_support is only available for cluster_os_type: ubuntu and cluster_os_version: 22.04 , 24.04. \
# Please update prometheus_gaudi_support to false in telemetry_config.yml."

# # Usage: validate_site_config.yml
# site_config_file: "{{ input_project_dir }}/site_config.yml"
# invalid_proxy_failure_msg: "Failed. Both http_proxy and https_proxy should be set for proxy variable provided in site_config.yml"
# # proxy_env_fail_msg: "Failed. The values for http_proxy {{ proxy[0].http_proxy }} and https_proxy {{ proxy[0].https_proxy }} in the
# # proxy variable of the site_config.yml should be set as environment variables http_proxy and https_proxy in the Omnia Infrastructure Manager.
# # The no_proxy environment variable should include the Omnia Infrastructure Manager hostname and the admin network IP address."
# update_repos_fail_msg: "Failed to update repos. Verify proxy configuration in Omnia Infrastructure Manager for acccessing internet."
# oim_os_redhat: "redhat"
# oim_os_rocky: "rocky"
# oim_os_ubuntu: "ubuntu"
# repo_retries: 5
# repo_delay: 10
# dnf_conf_path: "/etc/dnf/dnf.conf"

# Usage: validate_idrac_inventory.yml
bmc_group_data_file_not_found_msg: "Failed. The BMC data file: {{ bmc_group_data_filename }} does not exist.
 Please execute discovery_provision.yml to Generate BMC data file."
bmc_group_data_headers: "BMC_IP,GROUP_NAME,PARENT"
bmc_group_data_invalid_msg: "Failed. Invalid BMC data file: {{ bmc_group_data_filename }}.
 Please execute discovery_provision.yml to Generate BMC data file."
bmc_group_data_invalid_ip_msg: "Failed. Invalid BMC IP present in the file: {{ bmc_group_data_filename }}. BMC IP"
bmc_group_data_empty_msg: "Failed. No BMC entries found in BMC group data file {{ bmc_group_data_filename }}."

# Usage: validate_telemetry_container.yml
telemetry_container_status_msg: "Telemetry container Status: {{ telemetry_container_status.containers[0].State.Status }}"
telemetry_container_fail_msg: "Telemetry container {{ telemetry_container }} is not running.
 Current Status: {{ telemetry_container_status.containers[0].State.Status }}"
prepare_oim_telemetry_not_executed_msg: "Telemetry container {{ telemetry_container }} not found.
 Please execute prepare_oim.yml to deploy all required containers."

# Usage: add_host_goups.yml
service_cluster_metadata_path: "/opt/omnia/.data/service_cluster_metadata.yml"
cluster_layout_path: "/opt/omnia/omnia_inventory/cluster_layout"
invalid_parent_tags_message: |
  [ERROR] Invalid parent tags : {{ host_inventory.invalid_parent_tags }}.
  These parent tags found in `{{ bmc_group_data_filename }}` are not of service nodes.
  If your are adding a bmc entry in the csv file, please ensure that the parent tag is service tag of service node.
  If service nodes are not provisioned or compute node provisioning not initiated,
  please run discovery_provision.yml to provision service nodes and compute nodes from service nodes.
  And then run `telemetry.yml` playbook again.
telemetry_host_group: "telemetry_group"
telemetry_host: >-
  {{ groups['kube_control_plane']
     if federated_idrac_telemetry_collection | default(false)
     else ['localhost']
  }}

# Usage: include_high_availability_config.yml
high_availability_config_path: "{{ input_project_dir }}/high_availability_config.yml"
fail_msg_high_availability_config_file: "high_availability_config.yml file doesn't exist."
high_availability_config_syntax_fail_msg: "Failed. Syntax errors present in high_availability_config.yml. Fix errors and re-run playbook again."

# Usage: validate_service_node_status.yml
service_node_not_defined: |
  service_node is not defined in roles_config.yml.
  Federated way of idrac telemetry collection is supported only for hierarchical cluster.
  Please disable federated_idrac_telemetry_collection in telemetry_config.yml and execute telemetry.yml.
service_node_not_booted: |
  The following service nodes with these service tags are currently not booted: {{ validation_result.service_nodes_not_booted | join(', ') }}.
  Please wait for the nodes to boot or re-provision the nodes in case of failure.

# Usage: include_network_spec.yml
network_spec_path: "{{ input_project_dir }}/network_spec.yml"
fail_msg_network_spec_file: "network_spec.yml file doesn't exist."
network_spec_syntax_fail_msg: "Failed. Syntax errors present in network_spec.yml. Fix errors and re-run playbook again."
<<<<<<< HEAD
service_cluster_no_internet: "Service Cluster does not have internet access to deploy idrac telemetry collection on service cluster.
      Please enable internet on service cluster and rerun telemetry.yml."
=======

# Usage: validate_telemetry_inventory.yml
enable_federated_telemetry_fail_msg: |
  "It is recommended to set federated_idrac_telemetry_collection to true in telemetry_config.yml, as a service k8s cluster has been provisioned."
telemetry_empty_inventory_fail_msg: |
  "Failed. Either inventory is not provided or inventory does not have required groups. Re-run playbook with inventory by providing -i inventory.
  Required groups in inventory are kube_control_plane, kube_node, etcd"
>>>>>>> 503b1d30
<|MERGE_RESOLUTION|>--- conflicted
+++ resolved
@@ -142,15 +142,14 @@
 network_spec_path: "{{ input_project_dir }}/network_spec.yml"
 fail_msg_network_spec_file: "network_spec.yml file doesn't exist."
 network_spec_syntax_fail_msg: "Failed. Syntax errors present in network_spec.yml. Fix errors and re-run playbook again."
-<<<<<<< HEAD
+
+# Usage: check_service_node_internet.yml
 service_cluster_no_internet: "Service Cluster does not have internet access to deploy idrac telemetry collection on service cluster.
       Please enable internet on service cluster and rerun telemetry.yml."
-=======
 
 # Usage: validate_telemetry_inventory.yml
 enable_federated_telemetry_fail_msg: |
   "It is recommended to set federated_idrac_telemetry_collection to true in telemetry_config.yml, as a service k8s cluster has been provisioned."
 telemetry_empty_inventory_fail_msg: |
   "Failed. Either inventory is not provided or inventory does not have required groups. Re-run playbook with inventory by providing -i inventory.
-  Required groups in inventory are kube_control_plane, kube_node, etcd"
->>>>>>> 503b1d30
+  Required groups in inventory are kube_control_plane, kube_node, etcd"