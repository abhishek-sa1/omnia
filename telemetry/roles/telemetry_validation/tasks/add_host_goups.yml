--- conflicted
+++ resolved
@@ -66,18 +66,17 @@
     - enable_oim_ha
     - host_inventory.oim_ha_hosts | length > 0
 
-<<<<<<< HEAD
-- name: Create telemetry group
-  ansible.builtin.add_host:
-    hostname: "{{ item }}"
-    groups: "{{ telemetry_host_group }}"
-    ansible_connection: "{{ 'local' if item == 'localhost' else 'ssh' }}"
-  loop: "{{ telemetry_host }}"
-=======
 - name: Add passive oim hosts to inventory
   ansible.builtin.add_host:
     name: "{{ primary_oim_admin_ip }}"
     groups: "active_oim_node"
   when:
     - enable_oim_ha
->>>>>>> 63c63699
+
+
+- name: Create telemetry group
+  ansible.builtin.add_host:
+    hostname: "{{ item }}"
+    groups: "{{ telemetry_host_group }}"
+    ansible_connection: "{{ 'local' if item == 'localhost' else 'ssh' }}"
+  loop: "{{ telemetry_host }}"