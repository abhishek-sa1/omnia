--- conflicted
+++ resolved
@@ -77,180 +77,7 @@
 - name: Render and apply idrac-telemetry StatefulSet
   kubernetes.core.k8s:
     state: present
-<<<<<<< HEAD
-    definition:
-      apiVersion: apps/v1
-      kind: StatefulSet
-      metadata:
-        name: "{{ idrac_telemetry_k8s_name }}"
-        namespace: "{{ telemetry_namespace }}"
-      spec:
-        serviceName: "{{ idrac_telemetry_service_name }}"
-        replicas: 1 
-        selector:
-          matchLabels:
-            app: "{{ idrac_telemetry_k8s_name }}"
-        template:
-          metadata:
-            labels:
-              app: "{{ idrac_telemetry_k8s_name }}"
-          spec:
-            volumes:
-              - name: telemetry-reference-tools
-                hostPath:
-                  path: "{{ idrac_telemetry_reference_git_clone_path }}"
-                  type: Directory
-
-            hostAliases:
-              - ip: "127.0.0.1"
-                hostnames:
-                  - "activemq"
-              - ip: "127.0.0.1"
-                hostnames:
-                  - "mysqldb"
-
-            containers:
-              - name: mysqldb
-                image: "{{ mysql_image }}"
-                imagePullPolicy: IfNotPresent
-                volumeMounts:
-                  - name: mysqldb-pvc
-                    mountPath: /var/lib/mysql/
-                env:
-                  - name: MYSQL_DATABASE
-                    value: "{{ mysqldb_name }}"
-                  - name: MYSQL_USER
-                    valueFrom:
-                      secretKeyRef:
-                        name: "{{ mysqldb_secrets_name }}"
-                        key: mysqldb_user
-                  - name: MYSQL_PASSWORD
-                    valueFrom:
-                      secretKeyRef:
-                        name: "{{ mysqldb_secrets_name }}"
-                        key: mysqldb_password
-                  - name: MYSQL_ROOT_PASSWORD
-                    valueFrom:
-                      secretKeyRef:
-                        name: "{{ mysqldb_secrets_name }}"
-                        key: mysqldb_root_password
-                ports:
-                  - containerPort: "{{ mysqldb_container_port1 }}"
-                  - containerPort: "{{ mysqldb_container_port2 }}"
-
-              - name: activemq
-                image: "{{ activemq_image }}"
-                imagePullPolicy: "IfNotPresent"
-                ports:
-                  - containerPort: "{{ activemq_http_port_1 }}"
-                  - containerPort: "{{ activemq_http_port_2 }}"
-
-              - name: idrac-telemetry-receiver
-                image: "{{ go_image }}"
-                imagePullPolicy: "IfNotPresent"
-                volumeMounts:
-                  - mountPath: /go/src/github.com/telemetry-reference-tools
-                    name: telemetry-reference-tools
-                workingDir: /go/src/github.com/telemetry-reference-tools
-                env:
-                  - name: MESSAGEBUS_HOST
-                    value: activemq
-                  - name: MESSAGEBUS_PORT
-                    value: "{{ messagebus_http_port | string }}"
-                  - name: CONFIGUI_HTTP_PORT
-                    value: "{{ configui_http_port | string }}"
-                  - name: MYSQL_DATABASE
-                    value: "{{ mysqldb_name }}"
-                  - name: MYSQL_USER
-                    valueFrom:
-                      secretKeyRef:
-                        name: "{{ mysqldb_secrets_name }}"
-                        key: mysqldb_user
-                  - name: MYSQL_PASSWORD
-                    valueFrom:
-                      secretKeyRef:
-                        name: "{{ mysqldb_secrets_name }}"
-                        key: mysqldb_password
-                  - name: MYSQL_HOST
-                    value: mysqldb
-                  - name: MYSQL_HOST_PORT
-                    value: "{{ mysqldb_container_port1 | string }}"
-                command:
-                  - "/bin/sh"
-                  - "-c"
-                args: ["./scripts/example/idrac-telemetry-receiver.sh"]
-
-              - name: prometheus-pump
-                image: "{{ go_image }}"
-                imagePullPolicy: "IfNotPresent"
-                volumeMounts:
-                  - mountPath: /go/src/github.com/telemetry-reference-tools
-                    name: telemetry-reference-tools
-                workingDir: /go/src/github.com/telemetry-reference-tools
-                env:
-                  - name: MESSAGEBUS_HOST
-                    value: activemq
-                  - name: MESSAGEBUS_PORT
-                    value: "{{ messagebus_http_port | string }}"
-                  - name: PROMETHEUSDB_SERVER
-                    value: prometheus
-                command:
-                  - "/bin/sh"
-                  - "-c"
-                args: ["go run cmd/prometheuspump/prometheuspump.go"]
-
-              - name: kafka-pump
-                image: "{{ go_image }}"
-                imagePullPolicy: "IfNotPresent"
-                volumeMounts:
-                  - mountPath: /go/src/github.com/telemetry-reference-tools
-                    name: telemetry-reference-tools
-                workingDir: /go/src/github.com/telemetry-reference-tools
-                env:
-                  - name: MESSAGEBUS_HOST
-                    value: activemq
-                  - name: MESSAGEBUS_PORT
-                    value: "{{ messagebus_http_port | string }}"
-                  - name: KAFKA_BROKER
-                    value: "{{ kafka_broker }}"
-                  - name: KAFKA_TOPIC
-                    value: "{{ kafka_topic }}"
-                  - name: KAFKA_SKIP_VERIFY
-                    value: "{{ kafka_skip_verify | default('true') | lower }}"
-                  # - name: KAFKA_CACERT
-                  #   value: certs/ca.crt
-                  # - name: KAFKA_CLIENT_CERT
-                  #   value: certs/client.crt
-                  # - name: KAFKA_CLIENT_KEY
-                  #   value: certs/client.key
-                  # - name: KAFKA_SKIP_VERIFY
-                    # value: "{{ kafka_skip_verify | default('false') | lower }}"
-                # readinessProbe:
-                # tcpSocket:
-                #   port: 8082
-                # initialDelaySeconds: 15
-                # periodSeconds: 10
-                # livenessProbe:
-                #   tcpSocket:
-                #     port: 8082
-                #   initialDelaySeconds: 30
-                #   periodSeconds: 20
-                command: ["/bin/sh", "-c"]
-                args: ["go run cmd/kafkapump/kafkapump.go"]
-                command: ["/bin/sh", "-c"]
-                args: ["go run cmd/kafkapump/kafkapump.go"]
-
-        volumeClaimTemplates:
-          - metadata:
-              name: mysqldb-pvc
-            spec:
-              accessModes: ["ReadWriteOnce"]
-              resources:
-                requests:
-                  storage: "{{ mysqldb_storage }}"
-=======
     definition: "{{ lookup('template', 'idrac_telemetry_statefulset.yml.j2') }}"
->>>>>>> 31f1026e
 
 - name: Service for idrac telemetry
   kubernetes.core.k8s:
