#  Copyright 2025 Dell Inc. or its subsidiaries. All Rights Reserved.
#
#  Licensed under the Apache License, Version 2.0 (the "License");
#  you may not use this file except in compliance with the License.
#  You may obtain a copy of the License at
#
#      http://www.apache.org/licenses/LICENSE-2.0
#
#  Unless required by applicable law or agreed to in writing, software
#  distributed under the License is distributed on an "AS IS" BASIS,
#  WITHOUT WARRANTIES OR CONDITIONS OF ANY KIND, either express or implied.
#  See the License for the specific language governing permissions and
#  limitations under the License.
---

- name: Create directory for iDRAC telemetry
  ansible.builtin.file:
    path: "{{ service_cluster_idrac_telemetry_dir_path }}"
    state: directory
    mode: "{{ dir_permissions_755 }}"
<<<<<<< HEAD
  delegate_to: localhost
  connection: local
=======
>>>>>>> 33c70b41

- name: Git checkout for iDRAC Telemetry Reference Tools
  block:
    - name: Checkout iDRAC Telemetry GitHub repo
      ansible.builtin.git:
        repo: "{{ idrac_telemetry_github_repo }}"
        dest: "{{ idrac_telemetry_reference_git_clone_path }}"
        version: "{{ reference_tools_stable_commit }}"
        update: false
<<<<<<< HEAD
      delegate_to: localhost
      connection: local
=======
>>>>>>> 33c70b41
      register: clone_idrac_telemetry
      until: clone_idrac_telemetry is succeeded
      retries: "{{ max_retries }}"
      delay: "{{ delay_count }}"

  rescue:
    - name: Fail if iDRAC telemetry Git clone fails
      ansible.builtin.fail:
        msg: "{{ idrac_git_clone_error_msg.splitlines() | join(' ') }}"
      when: clone_idrac_telemetry is failed

- name: Git clone for iDRAC Telemetry script
  block:
    - name: Checkout iDRAC Telemetry GitHub repo
      ansible.builtin.git:
        repo: "{{ idrac_telemetry_scripting_repo }}"
        dest: "{{ idrac_telemetry_scripting_git_clone_path }}"
        version: "{{ idrac_telemetry_scripting_stable_commit }}"
        update: false
      delegate_to: oim
      connection: ssh
      register: clone_idrac_script
      until: clone_idrac_script is succeeded
      retries: "{{ max_retries }}"
      delay: "{{ delay_count }}"
  rescue:
    - name: Fail if iDRAC telemetry Git clone fails
      ansible.builtin.fail:
        msg: "{{ idrac_script_git_clone_error_msg.splitlines() | join(' ') }}"
      when: clone_idrac_script is failed

- name: Set idrac-telemetry replica count
  ansible.builtin.set_fact:
    idrac_telemetry_replicas: >-
      {{
        service_cluster_metadata
        | dict2items
        | selectattr('value.parent_status', 'defined')
        | selectattr('value.parent_status', 'equalto', true)
        | selectattr('value.child_groups', 'defined')
        | selectattr('value.role', 'defined')
        | selectattr('value.role', 'search', 'service_kube_node')
        | list
        | length
      }}

- name: Wait for Kafka pod to come to ready state
  block:
    - name: Wait for Kafka pod to come to ready state
      ansible.builtin.command: >
        kubectl wait --for=condition=ready
        --timeout=300s
        -n {{ telemetry_namespace }}
        pod -l app={{ kafka.app_name }}
      changed_when: false
  rescue:
    - name: Failed - Kafka pod is not running
      ansible.builtin.fail:
        msg: "{{ kafka_failed_msg }}"

- name: Set Kafka headless service hostname
  ansible.builtin.set_fact:
    kafka_service_host: "{{ kafka.headless_service_name }}.{{ telemetry_namespace }}.svc.cluster.local"

- name: Set Kafka broker address (IP:PORT)
  ansible.builtin.set_fact:
    kafka_broker: "{{ kafka_service_host }}:{{ kafka.container_port1 }}"

- name: Render and apply idrac-telemetry StatefulSet
  kubernetes.core.k8s:
    state: present
    definition: "{{ lookup('template', 'idrac_telemetry_statefulset.yml.j2') }}"

- name: Service for idrac telemetry
  kubernetes.core.k8s:
    state: present
    definition:
      apiVersion: v1
      kind: Service
      metadata:
        name: "{{ idrac_telemetry_service_name }}"
        namespace: "{{ telemetry_namespace }}"
        labels:
          app: "{{ idrac_telemetry_service_name }}"
      spec:
        clusterIP: None
        ports:
          - name: mysql-port-1
            port: "{{ mysqldb_container_port1 }}"
          - name: mysql-port-2
            port: "{{ mysqldb_container_port2 }}"
          - name: pump-port
            port: "{{ prometheus_pump_port }}"
        selector:
          app: "{{ idrac_telemetry_k8s_name }}"

- name: Wait for idrac-telemetry pod to come to ready state
  block:
    - name: Wait for idrac-telemetry pod to come to ready state
      ansible.builtin.command: >
        kubectl wait --for=condition=ready
        --timeout={{ pod_wait_timeout }}
        -n {{ telemetry_namespace }}
        pod -l app={{ idrac_telemetry_k8s_name }}
      changed_when: false
  rescue:
    - name: Failed - idrac-telemetry pod is not running
      ansible.builtin.fail:
        msg: "{{ idrac_telemetry_failed_msg }}"<|MERGE_RESOLUTION|>--- conflicted
+++ resolved
@@ -18,11 +18,8 @@
     path: "{{ service_cluster_idrac_telemetry_dir_path }}"
     state: directory
     mode: "{{ dir_permissions_755 }}"
-<<<<<<< HEAD
   delegate_to: localhost
   connection: local
-=======
->>>>>>> 33c70b41
 
 - name: Git checkout for iDRAC Telemetry Reference Tools
   block:
@@ -32,11 +29,8 @@
         dest: "{{ idrac_telemetry_reference_git_clone_path }}"
         version: "{{ reference_tools_stable_commit }}"
         update: false
-<<<<<<< HEAD
       delegate_to: localhost
       connection: local
-=======
->>>>>>> 33c70b41
       register: clone_idrac_telemetry
       until: clone_idrac_telemetry is succeeded
       retries: "{{ max_retries }}"
@@ -56,8 +50,8 @@
         dest: "{{ idrac_telemetry_scripting_git_clone_path }}"
         version: "{{ idrac_telemetry_scripting_stable_commit }}"
         update: false
-      delegate_to: oim
-      connection: ssh
+  delegate_to: localhost
+  connection: local
       register: clone_idrac_script
       until: clone_idrac_script is succeeded
       retries: "{{ max_retries }}"
