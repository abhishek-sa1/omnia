--- conflicted
+++ resolved
@@ -41,10 +41,6 @@
         - ip: "127.0.0.1"
           hostnames:
             - "mysqldb"
-<<<<<<< HEAD
-=======
-
->>>>>>> 21fe656e
       terminationGracePeriodSeconds: 3
       tolerations:
       - effect: NoExecute
