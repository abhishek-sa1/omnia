#  Copyright 2025 Dell Inc. or its subsidiaries. All Rights Reserved.
#
#  Licensed under the Apache License, Version 2.0 (the "License");
#  you may not use this file except in compliance with the License.
#  You may obtain a copy of the License at
#
#      http://www.apache.org/licenses/LICENSE-2.0
#
#  Unless required by applicable law or agreed to in writing, software
#  distributed under the License is distributed on an "AS IS" BASIS,
#  WITHOUT WARRANTIES OR CONDITIONS OF ANY KIND, either express or implied.
#  See the License for the specific language governing permissions and
#  limitations under the License.

# Resource for idrac_telemetry containers

echo "Telemetry resource creation script"

{% if idrac_telemetry_support %}
echo "Creating resources for mysql containers"
# Resource for MySQL container
pcs resource create {{ mysql_container_name }} ocf:heartbeat:podman \
    name={{ mysql_container_name }} \
    image={{ mysql_docker_image }} \
    reuse=true \
    run_opts="{{ mysql_run_opts }}"  \
    op monitor interval={{ monitor_interval }} timeout={{ monitor_timeout }} on-fail=restart \
    op start interval={{ start_interval }} timeout={{ start_timeout }} \
    op stop interval={{ stop_interval }} timeout={{ stop_timeout }}


echo "Creating resources for ActiveMQ containers"
# Resource for ActiveMQ container
pcs resource create {{ activemq_container_name }} ocf:heartbeat:podman \
  name={{ activemq_container_name }} \
  image={{ activemq_image }} \
  reuse=true \
  run_opts="{{ activemq_run_opts }}" \
  op monitor interval={{ monitor_interval }} timeout={{ monitor_timeout }} on-fail=restart \
  op start interval={{ start_interval }} timeout={{ start_timeout }} \
  op stop interval={{ stop_interval }} timeout={{ stop_timeout }}


# Resource for iDRAC-telemetry-receiver container
echo "Creating resources for idrac_telemetry_receiver container"
pcs resource create {{ idrac_telemetry_receiver_container_name }} ocf:heartbeat:podman \
  name={{ idrac_telemetry_receiver_container_name }} \
  image={{ idrac_telemetry_receiver_go_image }} \
  reuse=true \
  run_opts="{{ idrac_telemetry_receiver_run_opts }}" \
  op monitor interval={{ monitor_interval }} timeout={{ monitor_timeout }} on-fail=restart \
  op start interval={{ start_interval }} timeout={{ start_timeout }} \
  op stop interval={{ stop_interval }} timeout={{ stop_timeout }}


echo "Adding mysql, activemq, and idrac_telemetry_receiver to omnia_telemetry group"
pcs resource group add {{ telemetry_pcs_group }} {{ mysql_container_name }} {{ activemq_container_name }} {{ idrac_telemetry_receiver_container_name }}
pcs constraint colocation add {{ pcs_group }} with {{ telemetry_pcs_group }} INFINITY
{% endif %}

# Resource for prometheus and prometheus_pump
{% if idrac_telemetry_support and idrac_telemetry_collection_type == "prometheus" %}
echo "Creating resources for prometheus and prometheus_pump containers"
# Resource for prometheus pump container
pcs resource create {{ prometheus_pump_container_name }} ocf:heartbeat:podman \
  name={{ prometheus_pump_container_name }} \
  image={{ prometheus_pump_image }} \
  reuse=true \
  run_opts="{{ prometheus_pump_run_opts }}" \
  op monitor interval={{ monitor_interval }} timeout={{ monitor_timeout }} on-fail=restart \
  op start interval={{ start_interval }} timeout={{ start_timeout }} \
  op stop interval={{ stop_interval }} timeout={{ stop_timeout }}


# Resource for prometheus container
pcs resource create {{ prometheus_container_name }} ocf:heartbeat:podman \
  name={{ prometheus_container_name }} \
  image={{ prometheus_image }} \
  reuse=true \
  run_opts="{{ prometheus_run_opts }}" \
  run_cmd="--config.file=/config/prometheus.yml --storage.tsdb.path=/prometheus" \
  op monitor interval={{ monitor_interval }} timeout={{ monitor_timeout }} on-fail=restart \
  op start interval={{ start_interval }} timeout={{ start_timeout }} \
<<<<<<< HEAD
  op stop interval={{ stop_interval }} timeout={{ stop_timeout }} \
  --group {{ telemetry_pcs_group }}
{% endif %}

# Create a file which signifies the pcs resources were created.
# This file also contains the resources and its state which ansible can check against.
echo "$(date): PCS Container Resources Have Been Created"
pcs resource | awk -F' ' '{print $2 " " $4}' | sed 's/^\s*//;s/\s*$//' > {{ pcs_sn_container_resources_finished }}
=======
  op stop interval={{ stop_interval }} timeout={{ stop_timeout }}

echo "Adding prometheus and prometheus_pump to telemetry group"
pcs resource group add {{ telemetry_pcs_group }} {{ prometheus_pump_container_name }} {{ prometheus_container_name }}
{% endif %}
>>>>>>> c01f74c9
<|MERGE_RESOLUTION|>--- conflicted
+++ resolved
@@ -81,19 +81,13 @@
   run_cmd="--config.file=/config/prometheus.yml --storage.tsdb.path=/prometheus" \
   op monitor interval={{ monitor_interval }} timeout={{ monitor_timeout }} on-fail=restart \
   op start interval={{ start_interval }} timeout={{ start_timeout }} \
-<<<<<<< HEAD
-  op stop interval={{ stop_interval }} timeout={{ stop_timeout }} \
-  --group {{ telemetry_pcs_group }}
+  op stop interval={{ stop_interval }} timeout={{ stop_timeout }}
+
+echo "Adding prometheus and prometheus_pump to telemetry group"
+pcs resource group add {{ telemetry_pcs_group }} {{ prometheus_pump_container_name }} {{ prometheus_container_name }}
 {% endif %}
 
 # Create a file which signifies the pcs resources were created.
 # This file also contains the resources and its state which ansible can check against.
 echo "$(date): PCS Container Resources Have Been Created"
-pcs resource | awk -F' ' '{print $2 " " $4}' | sed 's/^\s*//;s/\s*$//' > {{ pcs_sn_container_resources_finished }}
-=======
-  op stop interval={{ stop_interval }} timeout={{ stop_timeout }}
-
-echo "Adding prometheus and prometheus_pump to telemetry group"
-pcs resource group add {{ telemetry_pcs_group }} {{ prometheus_pump_container_name }} {{ prometheus_container_name }}
-{% endif %}
->>>>>>> c01f74c9
+pcs resource | awk -F' ' '{print $2 " " $4}' | sed 's/^\s*//;s/\s*$//' > {{ pcs_sn_container_resources_finished }}