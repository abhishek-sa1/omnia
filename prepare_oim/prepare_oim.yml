# Copyright 2025 Dell Inc. or its subsidiaries. All Rights Reserved.
#
# Licensed under the Apache License, Version 2.0 (the "License");
# you may not use this file except in compliance with the License.
# You may obtain a copy of the License at
#
#     http://www.apache.org/licenses/LICENSE-2.0
#
# Unless required by applicable law or agreed to in writing, software
# distributed under the License is distributed on an "AS IS" BASIS,
# WITHOUT WARRANTIES OR CONDITIONS OF ANY KIND, either express or implied.
# See the License for the specific language governing permissions and
# limitations under the License.
---

- name: Set_fact for fetch omnia config credentials
  hosts: localhost
  connection: local
  tasks:
    - name: Set dynamic run tags including 'prepare_oim'
      when: not config_file_status | default(false) | bool
      ansible.builtin.set_fact:
        omnia_run_tags: "{{ (ansible_run_tags | default([]) + ['prepare_oim']) | unique }}"
        cacheable: true

- name: Invoke validate_config.yml to perform L1 and L2 validations with prepare_oim tag
  ansible.builtin.import_playbook: ../input_validation/validate_config.yml

- name: Invoke get_config_credentials.yml
  ansible.builtin.import_playbook: ../utils/credential_utility/get_config_credentials.yml

- name: Include input project directory
  when: not project_dir_status | default(false) | bool
  ansible.builtin.import_playbook: ../utils/include_input_dir.yml

- name: Create oim group and provision group
  ansible.builtin.import_playbook: ../utils/create_container_group.yml
  vars:
    oim_group: true
    omnia_provision_group: true

- name: Prepare OIM Validation and Configure Known Hosts
  hosts: localhost
  connection: local
  gather_facts: false
  tasks:
    - name: Include prepare_oim_validation role  # noqa:role-name[path]
      ansible.builtin.include_role:
        name: prepare_oim_validation

    - name: Include create_inventory role  # noqa:role-name[path]
      ansible.builtin.include_role:
        name: create_inventory

    - name: Add OIM to known hosts  # noqa:role-name[path]
      ansible.builtin.include_role:
        name: deploy_containers/common
        tasks_from: add_known_hosts.yml

- name: Deploy the PCS container
  hosts: oim
  connection: ssh
  gather_facts: false
  tags: deploy_containers
  roles:
    - role: deploy_containers/common  # noqa:role-name[path]
    - role: deploy_containers/pcs  # noqa:role-name[path]

- name: Configure admin_ip with VIP if high availability is enabled
  hosts: localhost
  connection: local
  tasks:
    - name: Configure virtual IP as admin_ip task # noqa:role-name[path]
      ansible.builtin.include_role:
        name: deploy_containers/common
        tasks_from: set_vip.yml

- name: Deploy all other containers
  hosts: oim
  connection: ssh
  gather_facts: false
  tags: deploy_containers
  roles:
    - role: deploy_containers/provision  # noqa:role-name[path]
    - role: deploy_containers/pulp  # noqa:role-name[path]
    - role: deploy_containers/kubespray  # noqa:role-name[path]
    - role: deploy_containers/idrac_telemetry  # noqa:role-name[path]
    - role: deploy_containers/prometheus  # noqa:role-name[path]
<<<<<<< HEAD
    - role: deploy_containers/loki  # noqa:role-name[path]
=======
    - role: deploy_containers/grafana # noqa:role-name[path]
>>>>>>> ac1e88e0

- name: Add all containers to known hosts on omnia core
  hosts: localhost
  connection: local
  gather_facts: false
  tasks:
    - name: Add provision container host keys to known_hosts of omnia_core  # noqa:role-name[path]
      ansible.builtin.include_role:
        name: deploy_containers/common
        tasks_from: add_known_hosts.yml
      vars:
        target_port: "{{ provision_ssh_port }}"

    - name: Add kubespray container host keys to known_hosts of omnia_core  # noqa:role-name[path]
      ansible.builtin.include_role:
        name: deploy_containers/common
        tasks_from: add_known_hosts.yml
      vars:
        target_port: "{{ kubespray_ssh_port }}"

- name: Configure Pulp container
  hosts: localhost
  connection: local
  tasks:
    - name: Configure Pulp container based on protocol
      block:
        - name: Configure Pulp HTTP container tasks
          ansible.builtin.include_role:
            name: deploy_containers/pulp
            tasks_from: create_pulp_config_http.yml
          when: not pulp_protocol_https

        - name: Configure Pulp HTTPS container tasks
          ansible.builtin.include_role:
            name: deploy_containers/pulp
            tasks_from: create_pulp_config_https.yml
          when: pulp_protocol_https

- name: Reload pulp nginx
  hosts: oim
  connection: ssh
  tasks:
    - name: Reload pulp nginx # noqa:role-name[path]
      ansible.builtin.include_role:
        name: deploy_containers/pulp
        tasks_from: reload_pulp_nginx.yml
      when: hostvars['localhost']['pulp_protocol_https']

- name: Configure provision container
  hosts: omnia_provision
  connection: ssh
  tasks:
    - name: Configure provision container and Omnia DB creation  # noqa:role-name[path]
      ansible.builtin.include_role:
        name: deploy_containers/provision
        tasks_from: configure_provision_container.yml

- name: Deploy PCS container resources
  hosts: oim
  connection: ssh
  tasks:
    - name: Create all PCS container resources # noqa:role-name[path]
      ansible.builtin.include_role:
        name: deploy_containers/pcs
        tasks_from: deploy_pcs_container_resources.yml

- name: Save container images to NFS share
  hosts: oim
  connection: ssh
  gather_facts: false
  roles:
    - role: save_container_images  # noqa:role-name[path]
      when: >
        omnia_share_option == 'NFS' and
        (
          (hostvars['localhost']['oim_ha_data'].ansible_facts.oim_ha.enable_oim_ha | default(false)) or
          (hostvars['localhost']['has_service_role'] | default(false))
        )

- name: Prepare oim completion
  hosts: localhost
  connection: local
  tasks:
    - name: Prepare oim has completed  # noqa:role-name[path]
      ansible.builtin.include_role:
        name: deploy_containers/common
        tasks_from: prepare_oim_completion.yml<|MERGE_RESOLUTION|>--- conflicted
+++ resolved
@@ -86,11 +86,8 @@
     - role: deploy_containers/kubespray  # noqa:role-name[path]
     - role: deploy_containers/idrac_telemetry  # noqa:role-name[path]
     - role: deploy_containers/prometheus  # noqa:role-name[path]
-<<<<<<< HEAD
+    - role: deploy_containers/grafana # noqa:role-name[path]
     - role: deploy_containers/loki  # noqa:role-name[path]
-=======
-    - role: deploy_containers/grafana # noqa:role-name[path]
->>>>>>> ac1e88e0
 
 - name: Add all containers to known hosts on omnia core
   hosts: localhost
