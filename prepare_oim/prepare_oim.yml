# Copyright 2025 Dell Inc. or its subsidiaries. All Rights Reserved.
#
# Licensed under the Apache License, Version 2.0 (the "License");
# you may not use this file except in compliance with the License.
# You may obtain a copy of the License at
#
#     http://www.apache.org/licenses/LICENSE-2.0
#
# Unless required by applicable law or agreed to in writing, software
# distributed under the License is distributed on an "AS IS" BASIS,
# WITHOUT WARRANTIES OR CONDITIONS OF ANY KIND, either express or implied.
# See the License for the specific language governing permissions and
# limitations under the License.
---

- name: Set_fact for fetch omnia config credentials
  hosts: localhost
  connection: local
  tasks:
    - name: Set dynamic run tags including 'prepare_oim'
      when: not config_file_status | default(false) | bool
      ansible.builtin.set_fact:
        omnia_run_tags: "{{ (ansible_run_tags | default([]) + ['prepare_oim']) | unique }}"
        cacheable: true

- name: Invoke validate_config.yml to perform L1 and L2 validations with prepare_oim tag
  ansible.builtin.import_playbook: ../input_validation/validate_config.yml

- name: Invoke get_config_credentials.yml
  ansible.builtin.import_playbook: ../utils/credential_utility/get_config_credentials.yml

- name: Include input project directory
  when: not project_dir_status | default(false) | bool
  ansible.builtin.import_playbook: ../utils/include_input_dir.yml

- name: Create oim group and provision group
  ansible.builtin.import_playbook: ../utils/create_container_group.yml
  vars:
    oim_group: true
    omnia_provision_group: true

- name: Prepare OIM Validation and Configure Known Hosts
  hosts: localhost
  connection: local
  gather_facts: false
  tasks:
    - name: Include prepare_oim_validation role  # noqa:role-name[path]
      ansible.builtin.include_role:
        name: prepare_oim_validation

    - name: Include create_inventory role  # noqa:role-name[path]
      ansible.builtin.include_role:
        name: create_inventory

    - name: Add OIM to known hosts  # noqa:role-name[path]
      ansible.builtin.include_role:
        name: deploy_containers/common
        tasks_from: add_known_hosts.yml

- name: Deploy the PCS container
  hosts: oim
  connection: ssh
  gather_facts: false
  tags: deploy_containers
  roles:
    - role: deploy_containers/common  # noqa:role-name[path]
    - role: deploy_containers/pcs  # noqa:role-name[path]

- name: Configure admin_ip with VIP if high availability is enabled
  hosts: localhost
  connection: local
  tasks:
    - name: Configure virtual IP as admin_ip task # noqa:role-name[path]
      ansible.builtin.include_role:
        name: deploy_containers/common
        tasks_from: set_vip.yml

- name: Deploy all other containers
  hosts: oim
  connection: ssh
  gather_facts: false
  tags: deploy_containers
  roles:
    - role: deploy_containers/provision  # noqa:role-name[path]
    - role: deploy_containers/pulp  # noqa:role-name[path]
    - role: deploy_containers/kubespray  # noqa:role-name[path]
    - role: deploy_containers/idrac_telemetry  # noqa:role-name[path]
<<<<<<< HEAD
    - role: deploy_containers/grafana # noqa:role-name[path]
=======
    - role: deploy_containers/prometheus  # noqa:role-name[path]
>>>>>>> e1fbce67

- name: Add all containers to known hosts on omnia core
  hosts: localhost
  connection: local
  gather_facts: false
  tasks:
    - name: Add provision container host keys to known_hosts of omnia_core  # noqa:role-name[path]
      ansible.builtin.include_role:
        name: deploy_containers/common
        tasks_from: add_known_hosts.yml
      vars:
        target_port: "{{ provision_ssh_port }}"

    - name: Add kubespray container host keys to known_hosts of omnia_core  # noqa:role-name[path]
      ansible.builtin.include_role:
        name: deploy_containers/common
        tasks_from: add_known_hosts.yml
      vars:
        target_port: "{{ kubespray_ssh_port }}"

- name: Configure Pulp container
  hosts: localhost
  connection: local
  tasks:
    - name: Configure Pulp container based on protocol
      block:
        - name: Configure Pulp HTTP container tasks
          ansible.builtin.include_role:
            name: deploy_containers/pulp
            tasks_from: create_pulp_config_http.yml
          when: not pulp_protocol_https

        - name: Configure Pulp HTTPS container tasks
          ansible.builtin.include_role:
            name: deploy_containers/pulp
            tasks_from: create_pulp_config_https.yml
          when: pulp_protocol_https

- name: Reload pulp nginx
  hosts: oim
  connection: ssh
  tasks:
    - name: Reload pulp nginx # noqa:role-name[path]
      ansible.builtin.include_role:
        name: deploy_containers/pulp
        tasks_from: reload_pulp_nginx.yml
      when: hostvars['localhost']['pulp_protocol_https']

- name: Configure provision container
  hosts: omnia_provision
  connection: ssh
  tasks:
    - name: Configure provision container and Omnia DB creation  # noqa:role-name[path]
      ansible.builtin.include_role:
        name: deploy_containers/provision
        tasks_from: configure_provision_container.yml

- name: Deploy PCS container resources
  hosts: oim
  connection: ssh
  tasks:
    - name: Create all PCS container resources # noqa:role-name[path]
      ansible.builtin.include_role:
        name: deploy_containers/pcs
        tasks_from: deploy_pcs_container_resources.yml

- name: Save container images to NFS share
  hosts: oim
  connection: ssh
  gather_facts: false
  roles:
    - role: save_container_images  # noqa:role-name[path]
      when: >
        omnia_share_option == 'NFS' and
        (
          (hostvars['localhost']['oim_ha_data'].ansible_facts.oim_ha.enable_oim_ha | default(false)) or
          (hostvars['localhost']['has_service_role'] | default(false))
        )

- name: Prepare oim completion
  hosts: localhost
  connection: local
  tasks:
    - name: Prepare oim has completed  # noqa:role-name[path]
      ansible.builtin.include_role:
        name: deploy_containers/common
        tasks_from: prepare_oim_completion.yml<|MERGE_RESOLUTION|>--- conflicted
+++ resolved
@@ -85,11 +85,8 @@
     - role: deploy_containers/pulp  # noqa:role-name[path]
     - role: deploy_containers/kubespray  # noqa:role-name[path]
     - role: deploy_containers/idrac_telemetry  # noqa:role-name[path]
-<<<<<<< HEAD
     - role: deploy_containers/grafana # noqa:role-name[path]
-=======
     - role: deploy_containers/prometheus  # noqa:role-name[path]
->>>>>>> e1fbce67
 
 - name: Add all containers to known hosts on omnia core
   hosts: localhost
