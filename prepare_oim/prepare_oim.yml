# Copyright 2025 Dell Inc. or its subsidiaries. All Rights Reserved.
#
# Licensed under the Apache License, Version 2.0 (the "License");
# you may not use this file except in compliance with the License.
# You may obtain a copy of the License at
#
#     http://www.apache.org/licenses/LICENSE-2.0
#
# Unless required by applicable law or agreed to in writing, software
# distributed under the License is distributed on an "AS IS" BASIS,
# WITHOUT WARRANTIES OR CONDITIONS OF ANY KIND, either express or implied.
# See the License for the specific language governing permissions and
# limitations under the License.
---

- name: Set_fact for fetch omnia config credentials
  hosts: localhost
  connection: local
  tags: always
  tasks:
    - name: Set dynamic run tags including 'prepare_oim'
      when: not config_file_status | default(false) | bool
      ansible.builtin.set_fact:
        omnia_run_tags: "{{ (ansible_run_tags | default([]) + ['prepare_oim']) | unique }}"
        cacheable: true

- name: Invoke validate_config.yml to perform L1 and L2 validations with prepare_oim tag
  ansible.builtin.import_playbook: ../input_validation/validate_config.yml
  tags: always

- name: Invoke get_config_credentials.yml
  ansible.builtin.import_playbook: ../utils/credential_utility/get_config_credentials.yml

- name: Include input project directory
  when: not project_dir_status | default(false) | bool
  ansible.builtin.import_playbook: ../utils/include_input_dir.yml
  tags: always

- name: Create oim group and provision group
  ansible.builtin.import_playbook: ../utils/create_container_group.yml
  vars:
    oim_group: true
    omnia_provision_group: true
  tags: always

- name: Prepare OIM Validation and Configure Known Hosts
  hosts: localhost
  connection: local
  gather_facts: false
  tags: always
  tasks:
    - name: Include prepare_oim_validation role  # noqa:role-name[path]
      ansible.builtin.include_role:
        name: prepare_oim_validation

    - name: Include create_inventory role  # noqa:role-name[path]
      ansible.builtin.include_role:
        name: create_inventory

    - name: Add OIM to known hosts  # noqa:role-name[path]
      ansible.builtin.include_role:
        name: deploy_containers/common
        tasks_from: add_known_hosts.yml

- name: Deploy the PCS container
  hosts: oim
  connection: ssh
  gather_facts: false
  roles:
    - role: deploy_containers/common  # noqa:role-name[path]
    - role: deploy_containers/pcs  # noqa:role-name[path]
      tags: pcs

- name: Configure admin_ip with VIP if high availability is enabled
  hosts: localhost
  connection: local
  tags: oim_ha
  tasks:
    - name: Configure virtual IP as admin_ip task # noqa:role-name[path]
      ansible.builtin.include_role:
        name: deploy_containers/common
        tasks_from: set_vip.yml

- name: Deploy all other containers
  hosts: oim
  connection: ssh
  gather_facts: false
  roles:
    - role: deploy_containers/provision  # noqa:role-name[path]
      tags: provision
    - role: deploy_containers/pulp  # noqa:role-name[path]
      tags: pulp
    - role: deploy_containers/kubespray  # noqa:role-name[path]
      tags: kubespray
    - role: deploy_containers/idrac_telemetry  # noqa:role-name[path]
      tags: idrac_telemetry
    - role: deploy_containers/prometheus  # noqa:role-name[path]
      tags: prometheus
    - role: deploy_containers/grafana # noqa:role-name[path]
      tags: grafana
    - role: deploy_containers/loki  # noqa:role-name[path]
      tags: loki
<<<<<<< HEAD
=======
    - role: deploy_containers/squid
>>>>>>> 8c2a54c9

- name: Add all containers to known hosts on omnia core
  hosts: localhost
  connection: local
  gather_facts: false
  tags: always
  tasks:
    - name: Add provision container host keys to known_hosts of omnia_core  # noqa:role-name[path]
      ansible.builtin.include_role:
        name: deploy_containers/common
        tasks_from: add_known_hosts.yml
      vars:
        target_container: "omnia_provision"
        target_port: "2223"

    - name: Add kubespray container host keys to known_hosts of omnia_core  # noqa:role-name[path]
      ansible.builtin.include_role:
        name: deploy_containers/common
        tasks_from: add_known_hosts.yml
      vars:
        target_port: "{{ kubespray_ssh_port }}"

- name: Configure Pulp container
  hosts: localhost
  connection: local
  tags: pulp
  tasks:
    - name: Configure Pulp container based on protocol
      block:
        - name: Configure Pulp HTTP container tasks
          ansible.builtin.include_role:
            name: deploy_containers/pulp
            tasks_from: create_pulp_config_http.yml
          when: not pulp_protocol_https

        - name: Configure Pulp HTTPS container tasks
          ansible.builtin.include_role:
            name: deploy_containers/pulp
            tasks_from: create_pulp_config_https.yml
          when: pulp_protocol_https

- name: Reload pulp nginx
  hosts: oim
  connection: ssh
  tags: pulp
  tasks:
    - name: Reload pulp nginx # noqa:role-name[path]
      ansible.builtin.include_role:
        name: deploy_containers/pulp
        tasks_from: reload_pulp_nginx.yml
      when: hostvars['localhost']['pulp_protocol_https']

- name: Configure provision container
  hosts: omnia_provision
  connection: ssh
  tags: provision
  tasks:
    - name: Configure provision container and Omnia DB creation  # noqa:role-name[path]
      ansible.builtin.include_role:
        name: deploy_containers/provision
        tasks_from: configure_provision_container.yml

- name: Configure grafana datasource and dashboards
  hosts: oim
  connection: ssh
  tags: grafana
  tasks:
    - name: Configure grafana datasource and dashboards # noqa:role-name[path]
      ansible.builtin.include_role:
        name: deploy_containers/grafana
        tasks_from: configure_grafana.yml

- name: Deploy PCS container resources
  hosts: oim
  connection: ssh
  tags: pcs
  tasks:
    - name: Create all PCS container resources # noqa:role-name[path]
      ansible.builtin.include_role:
        name: deploy_containers/pcs
        tasks_from: deploy_pcs_container_resources.yml

- name: Save container images to NFS share
  hosts: oim
  connection: ssh
  gather_facts: false
  tags: oim_ha
  roles:
    - role: save_container_images  # noqa:role-name[path]
      when: >
        omnia_share_option == 'NFS' and
        (
          (hostvars['localhost']['oim_ha_data'].ansible_facts.oim_ha.enable_oim_ha | default(false)) or
          (hostvars['localhost']['has_service_role'] | default(false))
        )

- name: Prepare oim completion
  hosts: localhost
  connection: local
  tags: always
  tasks:
    - name: Prepare oim has completed  # noqa:role-name[path]
      ansible.builtin.include_role:
        name: deploy_containers/common
        tasks_from: prepare_oim_completion.yml<|MERGE_RESOLUTION|>--- conflicted
+++ resolved
@@ -100,10 +100,7 @@
       tags: grafana
     - role: deploy_containers/loki  # noqa:role-name[path]
       tags: loki
-<<<<<<< HEAD
-=======
     - role: deploy_containers/squid
->>>>>>> 8c2a54c9
 
 - name: Add all containers to known hosts on omnia core
   hosts: localhost
