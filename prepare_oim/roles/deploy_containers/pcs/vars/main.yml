# Copyright 2025 Dell Inc. or its subsidiaries. All Rights Reserved.
#
# Licensed under the Apache License, Version 2.0 (the "License");
# you may not use this file except in compliance with the License.
# You may obtain a copy of the License at
#
#     http://www.apache.org/licenses/LICENSE-2.0
#
# Unless required by applicable law or agreed to in writing, software
# distributed under the License is distributed on an "AS IS" BASIS,
# WITHOUT WARRANTIES OR CONDITIONS OF ANY KIND, either express or implied.
# See the License for the specific language governing permissions and
# limitations under the License.
---
pcs_image_name: "omnia_pcs"
pcs_image_tag: "latest"
pcs_container_name: "omnia_pcs"
read_write_mode: "0644"
read_write_execute_mode: "0744"
pcs_container_dir: "{{ oim_shared_path }}/omnia/pcs"
pcs_container_log_dir: "{{ oim_shared_path }}/omnia/log/pcs"
container_systemd_dir: "/etc/containers/systemd/"
pcs_directories:
  - { path: "{{ pcs_container_log_dir }}", mode: "{{ read_write_mode }}" }
  - { path: "{{ pcs_container_dir }}", mode: "{{ read_write_execute_mode }}" }
  - { path: "{{ container_systemd_dir }}", mode: "{{ read_write_mode }}" }

migration_threshold: 0
pcs_startup_file:
  - {template: "pcs-start.sh.j2", dest: "{{ oim_shared_path }}/omnia/pcs/pcs-start.sh", mode: "{{ read_write_execute_mode }}" }
  - {template: "corosync.conf.j2", dest: "{{ oim_shared_path }}/omnia/pcs/corosync.conf", mode: "{{ read_write_mode }}" }
  - {template: "pcs-container.container.j2", dest: "{{ container_systemd_dir }}/{{ pcs_container_name }}.container", mode: "{{ read_write_mode }}" }

pcs_image_pull_fail_msg: >
  The pull of the provision image {{ pcs_image_name }}:{{ pcs_image_tag }} has failed.
  To resolve this issue, please address the following error message: {{ image_pull_result }}.
  After rectifying the issues, you can re-run the playbook to successfully pull the provision image.
pcs_image_not_found_msg: "The specified image {{ pcs_image_name }}:{{ pcs_image_tag }} is not found."

wait_time: 10
pcs_volumes:
  - /etc/localtime:/etc/localtime:ro
  - /run/podman/podman.sock:/run/podman/podman.sock:ro
  - "{{ pcs_container_dir }}/pcs-start.sh:/opt/omnia/pcs/pcs-start.sh"
  - "{{ pcs_container_dir }}/corosync.conf:/etc/corosync/corosync.conf:z"
  - "{{ pcs_container_log_dir }}:/var/log/cluster:z"
  - "{{ oim_shared_path }}/omnia:/opt/omnia:z"

pcs_container_success_msg: "The {{ pcs_container_name }} container has been successfully deployed."
pcs_container_failure_msg: |
  The deployment of the {{ pcs_container_name }} container has failed. To resolve this issue,
  please run the utility/oim_cleanup.yml playbook to clean up any existing OIM resources.
  After the cleanup, you can re-run the original playbook to deploy the {{ pcs_container_name }} container successfully.

# Usage: pcs-start.sh.j2:Common
omnia_nfs_share: "{{ oim_shared_path }}/omnia" # Define NFS share path
oim_metadata_file: "{{ omnia_nfs_share }}/.data/oim_metadata.yml"
monitor_interval: "30s"
monitor_timeout: "20s"
start_interval: "0s"
start_timeout: "20s"
stop_interval: "0s"
stop_timeout: "90s"

# Usage: pcs-start.sh.j2: omnia_core
omnia_core_name: "omnia_core"
core_container_image_tag: "latest"
core_container_name: "omnia_core"
omnia_core_image: "{{ omnia_core_name }}:{{ core_container_image_tag }}"
core_container_logs_dir: "{{ omnia_nfs_share }}/log/core/container"
<<<<<<< HEAD
omnia_core_run_opts: "-dt --hostname {{ omnia_core_name }} --restart=always --network=host -v {{ omnia_nfs_share }}:/opt/omnia:z -v \
                      {{ omnia_nfs_share }}/ssh_config/.ssh:/root/.ssh:z -v {{ core_container_logs_dir }}:/var/log:z -v {{ hosts_file }}:/etc/hosts:z -e \
                      ROOT_PASSWORD_HASH={{ hostvars['localhost']['omnia_core_hashed_passwd'] }} --name {{ omnia_core_name }} --cap-add=CAP_AUDIT_WRITE"
=======
pulp_ha_dir: "{{ omnia_nfs_share }}/pulp/pulp_ha"
omnia_core_run_opts: "-dt --hostname {{ omnia_core_name }} --restart=always --network=host -v {{ omnia_nfs_share }}:/opt/omnia:z -v {{ omnia_nfs_share }}/ssh_config/.ssh:/root/.ssh:z -v {{ core_container_logs_dir }}:/var/log:z -v {{ hosts_file }}:/etc/hosts:z -v {{ pulp_ha_dir }}:/root/.config/pulp:z -e ROOT_PASSWORD_HASH={{ hostvars['localhost']['omnia_core_hashed_passwd'] }} --name {{ omnia_core_name }} --cap-add=CAP_AUDIT_WRITE"
>>>>>>> 3b9e2269

# Usage: pcs-start.sh.j2: omnia_provision
provision_container_name: "omnia_provision"
provision_image_name: "omnia_provision"
provision_image_tag: "latest"
provision_image: "localhost/{{ provision_image_name }}:{{ provision_image_tag }}"
provision_dir: "{{ omnia_nfs_share }}/provision"
xcatdata_dir: "{{ provision_dir }}/xcatdata"
pgsql_data_dir: "{{ xcatdata_dir }}/pgsql/data"
install_dir: "{{ provision_dir }}/install"
tftpboot_dir: "{{ provision_dir }}/tftpboot"
hosts_file: "{{ omnia_nfs_share }}/hosts"
provision_logs_dir: "{{ omnia_nfs_share }}/log/provision"
provision_run_opts: " --network=host --restart=always --hostname {{ oim_hostname }} --privileged -v \
                    {{ omnia_nfs_share }}/ssh_config/.ssh:/root/.ssh:z -v {{ omnia_nfs_share }}:/opt/omnia:z \
                    -v /sys/fs/cgroup:/sys/fs/cgroup:ro -v {{ xcatdata_dir }}:/xcatdata:z -v {{ install_dir }}:/install:z -v \
                    {{ tftpboot_dir }}:/tftpboot:z -v {{ provision_logs_dir }}/xcat:/var/log/xcat:z -v {{ pgsql_data_dir }}:/var/lib/pgsql/data:z \
                    -v {{ hosts_file }}:/etc/hosts:z"

# Usage: pcs-start.sh.j2: kubespray
kubespray_image_name: "omnia_kubespray"
kubespray_version: "{{ hostvars['localhost']['kubespray_version'] }}"
kubespray_name: "omnia_kubespray_{{ kubespray_version }}"
kubespray_image: "localhost/{{ kubespray_image_name }}:{{ kubespray_version }}"
kubespray_run_opts: " -v {{ omnia_nfs_share }}/ssh_config/.ssh:/root/.ssh:z -v {{ omnia_nfs_share }}:/opt/omnia:z -v {{ hosts_file }}:/etc/hosts:z \
                    --network=host --restart=always --cap-add AUDIT_WRITE"

# Usage: pcs-start.sh.j2: pulp
pulp_container_name: "omnia_pulp"
pulp_image: "docker.io/pulp/pulp"
pulp_port: "2225:80"
pulp_share: "{{ omnia_nfs_share }}/pulp"
<<<<<<< HEAD
pulp_run_opts: " --hostname {{ pulp_container_name }} --device /dev/fuse:/dev/fuse:rwm -e PULP_WORKERS=10 -e PULP_API_WORKERS=10 -e \
                PULP_CONTENT_WORKERS=10 -e PULP_GUNICORN_TIMEOUT=30 -e PULP_API_WORKERS_MAX_REQUESTS=1000 -e PULP_API_WORKERS_MAX_REQUESTS_JITTER=50 \
                --restart=always --publish {{ pulp_port }} -v {{ pulp_share }}/settings:/etc/pulp:z -v {{ pulp_share }}/settings/pulp_storage:/var/lib/pulp:z \
                -v {{ pulp_share }}/settings/pgsql:/var/lib/pgsql:z -v {{ pulp_share }}/settings/containers:/var/lib/containers:z -v \
                {{ pulp_share }}/nginx/nginx.conf:/etc/nginx/nginx.conf:ro -v {{ omnia_nfs_share }}/log/pulp:/var/log/pulp:z"
=======
pulp_run_opts: " --hostname {{ pulp_container_name }} --device /dev/fuse:/dev/fuse:rwm -e PULP_WORKERS=10 -e PULP_API_WORKERS=10 -e PULP_CONTENT_WORKERS=10 -e PULP_GUNICORN_TIMEOUT=30 -e PULP_API_WORKERS_MAX_REQUESTS=1000 -e PULP_API_WORKERS_MAX_REQUESTS_JITTER=50 --restart=always --publish {{ pulp_port }} -v {{ pulp_share }}/settings:/etc/pulp:z -v {{ pulp_share }}/settings/pulp_storage:/var/lib/pulp:z -v {{ pulp_share }}/settings/pgsql:/var/lib/pgsql:z -v {{ pulp_share }}/settings/containers:/var/lib/containers:z -v {{ omnia_nfs_share }}/log/pulp:/var/log/pulp:z"
>>>>>>> 3b9e2269

pcs_resources:
  - "{{ pulp_container_name }}"
  - "{{ provision_container_name }}"
  - "{{ omnia_core_name }}"
pcs_start_container_finished: "/opt/omnia/pcs/pcs-start.finished"
pcs_start_shared_finished: "{{ pcs_container_dir }}/pcs-start.finished"
wait_time_pcs_start: 200
pcs_start_failed_msg: "pcs-start.sh execution failed."
pcs_failed_resource_msg: |
  The deployment of pcs resources have failed. To resolve this issue,
  please exec into the {{ pcs_container_name }} container and run 'pcs resource cleanup'.
  Check all resources states by running 'pcs resource', if resources are failing
  please run the utility/oim_cleanup.yml playbook to clean up any existing OIM resources.
  After the cleanup, you can re-run the original playbook to deploy the {{ pcs_container_name }} container
  and its resources.<|MERGE_RESOLUTION|>--- conflicted
+++ resolved
@@ -68,14 +68,8 @@
 core_container_name: "omnia_core"
 omnia_core_image: "{{ omnia_core_name }}:{{ core_container_image_tag }}"
 core_container_logs_dir: "{{ omnia_nfs_share }}/log/core/container"
-<<<<<<< HEAD
-omnia_core_run_opts: "-dt --hostname {{ omnia_core_name }} --restart=always --network=host -v {{ omnia_nfs_share }}:/opt/omnia:z -v \
-                      {{ omnia_nfs_share }}/ssh_config/.ssh:/root/.ssh:z -v {{ core_container_logs_dir }}:/var/log:z -v {{ hosts_file }}:/etc/hosts:z -e \
-                      ROOT_PASSWORD_HASH={{ hostvars['localhost']['omnia_core_hashed_passwd'] }} --name {{ omnia_core_name }} --cap-add=CAP_AUDIT_WRITE"
-=======
 pulp_ha_dir: "{{ omnia_nfs_share }}/pulp/pulp_ha"
 omnia_core_run_opts: "-dt --hostname {{ omnia_core_name }} --restart=always --network=host -v {{ omnia_nfs_share }}:/opt/omnia:z -v {{ omnia_nfs_share }}/ssh_config/.ssh:/root/.ssh:z -v {{ core_container_logs_dir }}:/var/log:z -v {{ hosts_file }}:/etc/hosts:z -v {{ pulp_ha_dir }}:/root/.config/pulp:z -e ROOT_PASSWORD_HASH={{ hostvars['localhost']['omnia_core_hashed_passwd'] }} --name {{ omnia_core_name }} --cap-add=CAP_AUDIT_WRITE"
->>>>>>> 3b9e2269
 
 # Usage: pcs-start.sh.j2: omnia_provision
 provision_container_name: "omnia_provision"
@@ -108,15 +102,7 @@
 pulp_image: "docker.io/pulp/pulp"
 pulp_port: "2225:80"
 pulp_share: "{{ omnia_nfs_share }}/pulp"
-<<<<<<< HEAD
-pulp_run_opts: " --hostname {{ pulp_container_name }} --device /dev/fuse:/dev/fuse:rwm -e PULP_WORKERS=10 -e PULP_API_WORKERS=10 -e \
-                PULP_CONTENT_WORKERS=10 -e PULP_GUNICORN_TIMEOUT=30 -e PULP_API_WORKERS_MAX_REQUESTS=1000 -e PULP_API_WORKERS_MAX_REQUESTS_JITTER=50 \
-                --restart=always --publish {{ pulp_port }} -v {{ pulp_share }}/settings:/etc/pulp:z -v {{ pulp_share }}/settings/pulp_storage:/var/lib/pulp:z \
-                -v {{ pulp_share }}/settings/pgsql:/var/lib/pgsql:z -v {{ pulp_share }}/settings/containers:/var/lib/containers:z -v \
-                {{ pulp_share }}/nginx/nginx.conf:/etc/nginx/nginx.conf:ro -v {{ omnia_nfs_share }}/log/pulp:/var/log/pulp:z"
-=======
 pulp_run_opts: " --hostname {{ pulp_container_name }} --device /dev/fuse:/dev/fuse:rwm -e PULP_WORKERS=10 -e PULP_API_WORKERS=10 -e PULP_CONTENT_WORKERS=10 -e PULP_GUNICORN_TIMEOUT=30 -e PULP_API_WORKERS_MAX_REQUESTS=1000 -e PULP_API_WORKERS_MAX_REQUESTS_JITTER=50 --restart=always --publish {{ pulp_port }} -v {{ pulp_share }}/settings:/etc/pulp:z -v {{ pulp_share }}/settings/pulp_storage:/var/lib/pulp:z -v {{ pulp_share }}/settings/pgsql:/var/lib/pgsql:z -v {{ pulp_share }}/settings/containers:/var/lib/containers:z -v {{ omnia_nfs_share }}/log/pulp:/var/log/pulp:z"
->>>>>>> 3b9e2269
 
 pcs_resources:
   - "{{ pulp_container_name }}"
