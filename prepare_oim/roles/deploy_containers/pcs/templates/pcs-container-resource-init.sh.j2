# Copyright 2025 Dell Inc. or its subsidiaries. All Rights Reserved.
#
# Licensed under the Apache License, Version 2.0 (the "License");
# you may not use this file except in compliance with the License.
# You may obtain a copy of the License at
#
#     http://www.apache.org/licenses/LICENSE-2.0
#
# Unless required by applicable law or agreed to in writing, software
# distributed under the License is distributed on an "AS IS" BASIS,
# WITHOUT WARRANTIES OR CONDITIONS OF ANY KIND, either express or implied.
# See the License for the specific language governing permissions and
# limitations under the License.

#!/bin/sh
systemctl start corosync
systemctl start pacemaker

# Check if corosync and pacemaker have started
if ! systemctl status corosync > /dev/null; then
    echo "Corosync has not started. Exiting with return code 1."
    exit 1
fi

if ! systemctl status pacemaker > /dev/null; then
    echo "Pacemaker has not started. Exiting with return code 1."
    exit 1
fi

echo "Corosync and Pacemaker have started. Continuing with the script."

pcs property set stonith-enabled=false
pcs property set no-quorum-policy=ignore

pcs resource group add {{ pcs_group }}
pcs resource group add {{ vip_group }}
pcs constraint colocation add {{ vip_group }} with {{ pcs_group }} INFINITY

pcs resource defaults update migration-threshold={{ migration_threshold }}
pcs resource defaults update failure-timeout={{ failure_timeout }}

{% if hostvars['localhost']['enable_oim_ha'] %}
pcs resource create admin_VIP ocf:heartbeat:IPaddr2 \
        ip={{ hostvars['localhost']['oim_ha_data'].ansible_facts.oim_ha.admin_virtual_ip_address }} cidr_netmask={{ hostvars['localhost']['network_data'].admin_network.netmask_bits }} \
        op monitor interval={{ monitor_interval }} --group {{ vip_group }}

{% if hostvars['localhost']['network_interface_type'] == 'lom' %}
pcs resource create bmc_VIP ocf:heartbeat:IPaddr2 \
        ip={{ hostvars['localhost']['oim_ha_data'].ansible_facts.oim_ha.bmc_virtual_ip_address }} cidr_netmask={{ hostvars['localhost']['network_data'].admin_network.netmask_bits }} \
        op monitor interval={{ monitor_interval }} --group {{ vip_group }}
{% endif %}

pcs resource defaults update migration-threshold={{ ha_migration_threshold }}
{% endif %}

pcs resource create {{ omnia_core_name }} ocf:heartbeat:podman \
 image={{ omnia_core_image }} \
 name={{ omnia_core_name }} \
 reuse=true \
 run_opts="{{ omnia_core_run_opts }}" \
 op monitor interval={{ monitor_interval }} timeout={{ monitor_timeout }} on-fail=restart \
 op start interval={{ start_interval }} timeout={{ start_timeout }} \
 op stop interval={{ stop_interval }}  timeout={{ stop_timeout }} --group {{ pcs_group }}

pcs resource create {{ pulp_container_name }} ocf:heartbeat:podman \
 name={{ pulp_container_name }} \
 image={{ pulp_image }} \
 reuse=true \
 run_opts="{{ pulp_run_opts_https if pulp_protocol == 'https' else pulp_run_opts_http }}" \
 op monitor interval={{ monitor_interval }} timeout={{ monitor_timeout }} on-fail=restart \
 op start interval={{ start_interval }} timeout={{ start_timeout }} \
 op stop interval={{ stop_interval }}  timeout={{ stop_timeout }} --group {{ pcs_group }}

pcs resource create {{ provision_container_name }} ocf:heartbeat:podman \
 name={{ provision_container_name }} \
 image={{ provision_image }} \
 reuse=true \
 run_opts="{{ provision_run_opts }}" \
 op monitor interval={{ monitor_interval }} timeout={{ monitor_timeout }} on-fail=restart \
 op start interval={{ start_interval }} timeout={{ start_timeout }} \
 op stop interval={{ stop_interval }}  timeout={{ stop_timeout }} --group {{ pcs_group }}

{% if hostvars['localhost']['k8s_support'] %}
pcs resource create {{ kubespray_name }} ocf:heartbeat:podman \
 name={{ kubespray_name }} \
 image={{ kubespray_image }} \
 reuse=true \
 run_opts="{{ kubespray_run_opts }}" \
 op monitor interval={{ monitor_interval }} timeout={{ monitor_timeout }} on-fail=restart \
 op start interval={{ start_interval }} timeout={{ start_timeout }} \
 op stop interval={{ stop_interval }}  timeout={{ stop_timeout }} --group {{ pcs_group }}
{% endif %}

# Resource for idrac_telemetry containers
{% if hostvars['localhost']['idrac_telemetry_support'] %}
pcs resource group add {{ telemetry_pcs_group }}
# Resource for MySQL container
pcs resource create {{ mysql_container_name }} ocf:heartbeat:podman \
    name={{ mysql_container_name }} \
    image={{ mysql_docker_image }}:{{ mysql_image_tag }} \
    reuse=true \
    run_opts="{{ mysql_run_opts }}"  \
    op monitor interval={{ monitor_interval }} timeout={{ monitor_timeout }} on-fail=restart \
    op start interval={{ start_interval }} timeout={{ start_timeout }} \
    op stop interval={{ stop_interval }} timeout={{ stop_timeout }} \
    --group {{ telemetry_pcs_group }}

# Resource for ActiveMQ container
pcs resource create {{ activemq_container_name }} ocf:heartbeat:podman \
  name={{ activemq_container_name }} \
  image={{ activemq_image }} \
  reuse=true \
  run_opts="{{ activemq_run_opts }}" \
  op monitor interval={{ monitor_interval }} timeout={{ monitor_timeout }} on-fail=restart \
  op start interval={{ start_interval }} timeout={{ start_timeout }} \
  op stop interval={{ stop_interval }} timeout={{ stop_timeout }} \
  --group {{ telemetry_pcs_group }}

# Resource for iDRAC-telemetry-receiver container
pcs resource create {{ idrac_telemetry_receiver_container_name }} ocf:heartbeat:podman \
  name={{ idrac_telemetry_receiver_container_name }} \
  image={{ idrac_telemetry_receiver_go_image }} \
  reuse=true \
  run_opts="{{ idrac_telemetry_receiver_run_opts }}" \
  op monitor interval={{ monitor_interval }} timeout={{ monitor_timeout }} on-fail=restart \
  op start interval={{ start_interval }} timeout={{ start_timeout }} \
  op stop interval={{ stop_interval }} timeout={{ stop_timeout }} \
  --group {{ telemetry_pcs_group }}
<<<<<<< HEAD
{% endif %}

# Resource for prometheus and prometheus_pump
{% if hostvars['localhost']['idrac_telemetry_support'] and hostvars['localhost']['idrac_telemetry_collection_type'] == "prometheus" %}
pcs resource group add {{ telemetry_pcs_group }}
# Resource for prometheus pump container
pcs resource create {{ prometheus_pump_container_name }} ocf:heartbeat:podman \
  name={{ prometheus_pump_container_name }} \
  image={{ prometheus_pump_image }} \
  reuse=true \
  run_opts="{{ prometheus_pump_run_opts }}" \
  op monitor interval={{ monitor_interval }} timeout={{ monitor_timeout }} on-fail=restart \
  op start interval={{ start_interval }} timeout={{ start_timeout }} \
  op stop interval={{ stop_interval }} timeout={{ stop_timeout }} \
  --group {{ telemetry_pcs_group }}

# Resource for prometheus container
pcs resource create {{ prometheus_container_name }} ocf:heartbeat:podman \
  name={{ prometheus_container_name }} \
  image={{ prometheus_image }} \
  reuse=true \
  run_opts="{{ prometheus_run_opts }}" \
  run_cmd="--config.file=/config/prometheus.yml --storage.tsdb.path=/prometheus" \
  op monitor interval={{ monitor_interval }} timeout={{ monitor_timeout }} on-fail=restart \
  op start interval={{ start_interval }} timeout={{ start_timeout }} \
  op stop interval={{ stop_interval }} timeout={{ stop_timeout }} \
  --group {{ telemetry_pcs_group }}
{% endif %}

# Resource for omnia visualization containers
{% if hostvars['localhost']['visualization_support'] %}
pcs resource group add {{ visualization_pcs_group }}
# Resource for grafana container
pcs resource create {{ grafana_container_name }} ocf:heartbeat:podman \
    name={{ grafana_container_name }} \
    image={{ grafana_image }}:{{ grafana_image_tag }} \
    reuse=true \
    run_opts="{{ grafana_run_opts }}"  \
    op monitor interval={{ monitor_interval }} timeout={{ monitor_timeout }} on-fail=restart \
    op start interval={{ start_interval }} timeout={{ start_timeout }} \
    op stop interval={{ stop_interval }} timeout={{ stop_timeout }} \
    --group {{ visualization_pcs_group }}

# Resource for loki container
pcs resource create {{ loki_container_name }} ocf:heartbeat:podman \
  name={{ loki_container_name }} \
  image={{ loki_image }}:{{ loki_image_tag }} \
  reuse=true \
  run_opts="{{ loki_run_opts }}" \
  run_cmd="{{ loki_run_cmd }}" \
  monitor_cmd="{{ loki_monitor_cmd }}" \
  op monitor interval={{ monitor_interval }} timeout={{ monitor_timeout }} on-fail=restart \
  op start interval={{ start_interval }} timeout={{ start_timeout }} \
  op stop interval={{ stop_interval }} timeout={{ stop_timeout }} \
  --group {{ visualization_pcs_group }}

# Resource for promtail container
pcs resource create {{ promtail_container_name }} ocf:heartbeat:podman \
  name={{ promtail_container_name }} \
  image={{ promtail_image }}:{{ promtail_image_tag }} \
  reuse=true \
  run_opts="{{ promtail_run_opts }}" \
  run_cmd="{{ promtail_run_cmd }}" \
  monitor_cmd="{{ promtail_monitor_cmd }}" \
  op monitor interval={{ monitor_interval }} timeout={{ monitor_timeout }} on-fail=restart \
  op start interval={{ start_interval }} timeout={{ start_timeout }} \
  op stop interval={{ stop_interval }} timeout={{ stop_timeout }} \
  --group {{ visualization_pcs_group }}
{% endif %}


# Create ordering constraints
# pcs constraint order start {{ omnia_core_name }} then start {{ pulp_container_name }}
# pcs constraint order start {{ omnia_core_name }} then start {{ provision_container_name }}
{% if hostvars['localhost']['k8s_support'] %}
# pcs constraint order start {{ omnia_core_name }} then start {{ kubespray_name }}
=======
>>>>>>> 8c2a54c9
{% endif %}

# Resource for prometheus and prometheus_pump
{% if hostvars['localhost']['idrac_telemetry_support'] and hostvars['localhost']['idrac_telemetry_collection_type'] == "prometheus" %}
pcs resource group add {{ telemetry_pcs_group }}
# Resource for prometheus pump container
pcs resource create {{ prometheus_pump_container_name }} ocf:heartbeat:podman \
  name={{ prometheus_pump_container_name }} \
  image={{ prometheus_pump_image }} \
  reuse=true \
  run_opts="{{ prometheus_pump_run_opts }}" \
  op monitor interval={{ monitor_interval }} timeout={{ monitor_timeout }} on-fail=restart \
  op start interval={{ start_interval }} timeout={{ start_timeout }} \
  op stop interval={{ stop_interval }} timeout={{ stop_timeout }} \
  --group {{ telemetry_pcs_group }}

# Resource for prometheus container
pcs resource create {{ prometheus_container_name }} ocf:heartbeat:podman \
  name={{ prometheus_container_name }} \
  image={{ prometheus_image }} \
  reuse=true \
  run_opts="{{ prometheus_run_opts }}" \
  run_cmd="--config.file=/config/prometheus.yml --storage.tsdb.path=/prometheus" \
  op monitor interval={{ monitor_interval }} timeout={{ monitor_timeout }} on-fail=restart \
  op start interval={{ start_interval }} timeout={{ start_timeout }} \
  op stop interval={{ stop_interval }} timeout={{ stop_timeout }} \
  --group {{ telemetry_pcs_group }}
{% endif %}

# Resource for omnia visualization containers
{% if hostvars['localhost']['visualization_support'] %}
pcs resource group add {{ visualization_pcs_group }}
# Resource for grafana container
pcs resource create {{ grafana_container_name }} ocf:heartbeat:podman \
    name={{ grafana_container_name }} \
    image={{ grafana_image }}:{{ grafana_image_tag }} \
    reuse=true \
    run_opts="{{ grafana_run_opts }}"  \
    op monitor interval={{ monitor_interval }} timeout={{ monitor_timeout }} on-fail=restart \
    op start interval={{ start_interval }} timeout={{ start_timeout }} \
    op stop interval={{ stop_interval }} timeout={{ stop_timeout }} \
    --group {{ visualization_pcs_group }}

# Resource for loki container
pcs resource create {{ loki_container_name }} ocf:heartbeat:podman \
  name={{ loki_container_name }} \
  image={{ loki_image }}:{{ loki_image_tag }} \
  reuse=true \
  run_opts="{{ loki_run_opts }}" \
  run_cmd="{{ loki_run_cmd }}" \
  monitor_cmd="{{ loki_monitor_cmd }}" \
  op monitor interval={{ monitor_interval }} timeout={{ monitor_timeout }} on-fail=restart \
  op start interval={{ start_interval }} timeout={{ start_timeout }} \
  op stop interval={{ stop_interval }} timeout={{ stop_timeout }} \
  --group {{ visualization_pcs_group }}

# Resource for promtail container
pcs resource create {{ promtail_container_name }} ocf:heartbeat:podman \
  name={{ promtail_container_name }} \
  image={{ promtail_image }}:{{ promtail_image_tag }} \
  reuse=true \
  run_opts="{{ promtail_run_opts }}" \
  run_cmd="{{ promtail_run_cmd }}" \
  monitor_cmd="{{ promtail_monitor_cmd }}" \
  op monitor interval={{ monitor_interval }} timeout={{ monitor_timeout }} on-fail=restart \
  op start interval={{ start_interval }} timeout={{ start_timeout }} \
  op stop interval={{ stop_interval }} timeout={{ stop_timeout }} \
  --group {{ visualization_pcs_group }}
{% endif %}

{% if hostvars['localhost']['enable_routed_internet'] %}
pcs resource create {{ squid_container_name }} ocf:heartbeat:podman \
 name={{ squid_container_name }} \
 image={{ squid_image }} \
 reuse=true \
 run_opts="{{ squid_run_opts }}" \
 op monitor interval={{ monitor_interval }} timeout={{ monitor_timeout }} on-fail=restart \
 op start interval={{ start_interval }} timeout={{ start_timeout }} \
 op stop interval={{ stop_interval }}  timeout={{ stop_timeout }} --group {{ pcs_group }}
{% endif %}

<<<<<<< HEAD
=======
# Create ordering constraints
# commenting as group and contraint does not work together
# pcs constraint order start {{ omnia_core_name }} then start {{ pulp_container_name }}
# pcs constraint order start {{ omnia_core_name }} then start {{ provision_container_name }}
# {% if hostvars['localhost']['k8s_support'] %}
# {% endif %}
# {% if hostvars['localhost']['enable_routed_internet'] %}
# pcs constraint order start {{ omnia_core_name }} then start {{ squid_container_name }}
# {% endif %}
>>>>>>> 8c2a54c9

# Initialize the total sleep time
total_sleep_time=0
# Loop for a maximum of three minutes
max_iterations=18
for ((i=0; i<max_iterations; i++)); do
    # Check if any pcs resources are stopped
    if pcs resource | grep "Stopped\|FAILED"; then
        # If any resources are stopped, sleep for 10 seconds
        echo "Sleeping for 10 seconds. Total sleep time: $total_sleep_time seconds."
        sleep 10
        total_sleep_time=$((total_sleep_time + 10))
    else
        # If all resources are running, exit the loop
        break
    fi
done

# Create a file which signifies the pcs resources were created.
# This file also contains the resources and its state which ansible can check against.
echo "$(date): PCS Container Resources Have Been Created"
pcs resource | awk -F' ' '{print $2 " " $4}' | sed 's/^\s*//;s/\s*$//' > {{ pcs_container_resources_finished }}<|MERGE_RESOLUTION|>--- conflicted
+++ resolved
@@ -126,7 +126,6 @@
   op start interval={{ start_interval }} timeout={{ start_timeout }} \
   op stop interval={{ stop_interval }} timeout={{ stop_timeout }} \
   --group {{ telemetry_pcs_group }}
-<<<<<<< HEAD
 {% endif %}
 
 # Resource for prometheus and prometheus_pump
@@ -197,84 +196,6 @@
   --group {{ visualization_pcs_group }}
 {% endif %}
 
-
-# Create ordering constraints
-# pcs constraint order start {{ omnia_core_name }} then start {{ pulp_container_name }}
-# pcs constraint order start {{ omnia_core_name }} then start {{ provision_container_name }}
-{% if hostvars['localhost']['k8s_support'] %}
-# pcs constraint order start {{ omnia_core_name }} then start {{ kubespray_name }}
-=======
->>>>>>> 8c2a54c9
-{% endif %}
-
-# Resource for prometheus and prometheus_pump
-{% if hostvars['localhost']['idrac_telemetry_support'] and hostvars['localhost']['idrac_telemetry_collection_type'] == "prometheus" %}
-pcs resource group add {{ telemetry_pcs_group }}
-# Resource for prometheus pump container
-pcs resource create {{ prometheus_pump_container_name }} ocf:heartbeat:podman \
-  name={{ prometheus_pump_container_name }} \
-  image={{ prometheus_pump_image }} \
-  reuse=true \
-  run_opts="{{ prometheus_pump_run_opts }}" \
-  op monitor interval={{ monitor_interval }} timeout={{ monitor_timeout }} on-fail=restart \
-  op start interval={{ start_interval }} timeout={{ start_timeout }} \
-  op stop interval={{ stop_interval }} timeout={{ stop_timeout }} \
-  --group {{ telemetry_pcs_group }}
-
-# Resource for prometheus container
-pcs resource create {{ prometheus_container_name }} ocf:heartbeat:podman \
-  name={{ prometheus_container_name }} \
-  image={{ prometheus_image }} \
-  reuse=true \
-  run_opts="{{ prometheus_run_opts }}" \
-  run_cmd="--config.file=/config/prometheus.yml --storage.tsdb.path=/prometheus" \
-  op monitor interval={{ monitor_interval }} timeout={{ monitor_timeout }} on-fail=restart \
-  op start interval={{ start_interval }} timeout={{ start_timeout }} \
-  op stop interval={{ stop_interval }} timeout={{ stop_timeout }} \
-  --group {{ telemetry_pcs_group }}
-{% endif %}
-
-# Resource for omnia visualization containers
-{% if hostvars['localhost']['visualization_support'] %}
-pcs resource group add {{ visualization_pcs_group }}
-# Resource for grafana container
-pcs resource create {{ grafana_container_name }} ocf:heartbeat:podman \
-    name={{ grafana_container_name }} \
-    image={{ grafana_image }}:{{ grafana_image_tag }} \
-    reuse=true \
-    run_opts="{{ grafana_run_opts }}"  \
-    op monitor interval={{ monitor_interval }} timeout={{ monitor_timeout }} on-fail=restart \
-    op start interval={{ start_interval }} timeout={{ start_timeout }} \
-    op stop interval={{ stop_interval }} timeout={{ stop_timeout }} \
-    --group {{ visualization_pcs_group }}
-
-# Resource for loki container
-pcs resource create {{ loki_container_name }} ocf:heartbeat:podman \
-  name={{ loki_container_name }} \
-  image={{ loki_image }}:{{ loki_image_tag }} \
-  reuse=true \
-  run_opts="{{ loki_run_opts }}" \
-  run_cmd="{{ loki_run_cmd }}" \
-  monitor_cmd="{{ loki_monitor_cmd }}" \
-  op monitor interval={{ monitor_interval }} timeout={{ monitor_timeout }} on-fail=restart \
-  op start interval={{ start_interval }} timeout={{ start_timeout }} \
-  op stop interval={{ stop_interval }} timeout={{ stop_timeout }} \
-  --group {{ visualization_pcs_group }}
-
-# Resource for promtail container
-pcs resource create {{ promtail_container_name }} ocf:heartbeat:podman \
-  name={{ promtail_container_name }} \
-  image={{ promtail_image }}:{{ promtail_image_tag }} \
-  reuse=true \
-  run_opts="{{ promtail_run_opts }}" \
-  run_cmd="{{ promtail_run_cmd }}" \
-  monitor_cmd="{{ promtail_monitor_cmd }}" \
-  op monitor interval={{ monitor_interval }} timeout={{ monitor_timeout }} on-fail=restart \
-  op start interval={{ start_interval }} timeout={{ start_timeout }} \
-  op stop interval={{ stop_interval }} timeout={{ stop_timeout }} \
-  --group {{ visualization_pcs_group }}
-{% endif %}
-
 {% if hostvars['localhost']['enable_routed_internet'] %}
 pcs resource create {{ squid_container_name }} ocf:heartbeat:podman \
  name={{ squid_container_name }} \
@@ -286,8 +207,6 @@
  op stop interval={{ stop_interval }}  timeout={{ stop_timeout }} --group {{ pcs_group }}
 {% endif %}
 
-<<<<<<< HEAD
-=======
 # Create ordering constraints
 # commenting as group and contraint does not work together
 # pcs constraint order start {{ omnia_core_name }} then start {{ pulp_container_name }}
@@ -297,7 +216,6 @@
 # {% if hostvars['localhost']['enable_routed_internet'] %}
 # pcs constraint order start {{ omnia_core_name }} then start {{ squid_container_name }}
 # {% endif %}
->>>>>>> 8c2a54c9
 
 # Initialize the total sleep time
 total_sleep_time=0
