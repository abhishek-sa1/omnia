# Copyright 2025 Dell Inc. or its subsidiaries. All Rights Reserved.
#
#  Licensed under the Apache License, Version 2.0 (the "License");
#  you may not use this file except in compliance with the License.
#  You may obtain a copy of the License at
#
#      http://www.apache.org/licenses/LICENSE-2.0
#
#  Unless required by applicable law or agreed to in writing, software
#  distributed under the License is distributed on an "AS IS" BASIS,
#  WITHOUT WARRANTIES OR CONDITIONS OF ANY KIND, either express or implied.
#  See the License for the specific language governing permissions and
#  limitations under the License.

---

- name: Include high_availability_config.yml
  block:
    - name: Include high_availability_config.yml
      ansible.builtin.include_vars: "{{ high_availability_config_path }}"
      register: high_availability_config
      tags: init
  rescue:
    - name: Failed to include high_availability_config.yml
      ansible.builtin.fail:
        msg: "{{ high_availability_config_syntax_fail_msg }} Error: {{ high_availability_config.message }}"

- name: Parse high_availability_config data
  ansible.builtin.set_fact:
    oim_ha_data: "{{ high_availability_config | default({}) | combine({item.key: item.value}) }}"
  with_dict: "{{ oim_ha }}"

- name: Set high_availability_status
  ansible.builtin.set_fact:
    enable_oim_ha: "{{ high_availability_config.ansible_facts.oim_ha.enable_oim_ha | default(false) }}"

<<<<<<< HEAD
- name: Include metadata vars
  ansible.builtin.include_vars: "{{ omnia_metadata_file }}"
  register: include_metadata
  no_log: true

- name: Set omnia_share_option from metadata
  ansible.builtin.set_fact:
    omnia_share_option: "{{ include_metadata.ansible_facts.omnia_share_option }}"

- name: Validate NFS requirement for HA
  ansible.builtin.fail:
    msg: "NFS share is required for OIM High Availability. Current share option is: {{ omnia_share_option }}"
  when:
    - enable_oim_ha | bool
    - omnia_share_option != "NFS"
=======
- name: Register NFS Check
  ansible.builtin.set_fact:
    nfs_used: "{{ omnia_share_option == 'NFS' }}"

- name: Fail if enable OIM is true, but NFS is not configured
  when: enable_oim_ha and not nfs_used
  ansible.builtin.fail:
    msg: "{{ nfs_not_configured }}"
>>>>>>> 97ec0b99

- name: Set vip_status
  ansible.builtin.set_fact:
    vip_status: >-
      {{
        oim_ha_data.ansible_facts.oim_ha.virtual_ip_address is defined and
        oim_ha_data.ansible_facts.oim_ha.virtual_ip_address | length > 1 | default(false)
      }}<|MERGE_RESOLUTION|>--- conflicted
+++ resolved
@@ -34,23 +34,6 @@
   ansible.builtin.set_fact:
     enable_oim_ha: "{{ high_availability_config.ansible_facts.oim_ha.enable_oim_ha | default(false) }}"
 
-<<<<<<< HEAD
-- name: Include metadata vars
-  ansible.builtin.include_vars: "{{ omnia_metadata_file }}"
-  register: include_metadata
-  no_log: true
-
-- name: Set omnia_share_option from metadata
-  ansible.builtin.set_fact:
-    omnia_share_option: "{{ include_metadata.ansible_facts.omnia_share_option }}"
-
-- name: Validate NFS requirement for HA
-  ansible.builtin.fail:
-    msg: "NFS share is required for OIM High Availability. Current share option is: {{ omnia_share_option }}"
-  when:
-    - enable_oim_ha | bool
-    - omnia_share_option != "NFS"
-=======
 - name: Register NFS Check
   ansible.builtin.set_fact:
     nfs_used: "{{ omnia_share_option == 'NFS' }}"
@@ -59,7 +42,7 @@
   when: enable_oim_ha and not nfs_used
   ansible.builtin.fail:
     msg: "{{ nfs_not_configured }}"
->>>>>>> 97ec0b99
+
 
 - name: Set vip_status
   ansible.builtin.set_fact:
