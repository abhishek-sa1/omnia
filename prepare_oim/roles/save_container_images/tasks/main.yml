--- conflicted
+++ resolved
@@ -29,14 +29,11 @@
   ansible.builtin.set_fact:
     container_images: "{{ container_images + ['omnia_kubespray:' + kubespray_tag] }}"
 
-<<<<<<< HEAD
 - name: Add squid to container image list if enable_routed_internet is true
   when: hostvars['localhost']['enable_routed_internet'] | default(false)
   ansible.builtin.set_fact:
     container_images: "{{ container_images + ['docker.io/ubuntu/squid:' + squid_tag] }}"
 
-- name: Save container images
-=======
 - name: Add telemetry to container image list if telemetry_support is true
   when: hostvars['localhost']['idrac_telemetry_support'] | default(false)
   ansible.builtin.set_fact:
@@ -59,7 +56,6 @@
         ] }}
 
 - name: Save container images (This task may take 10 mins)
->>>>>>> a549102c
   containers.podman.podman_save:
     image: "{{ container_images }}"
     dest: "{{ images_directory_path }}/{{ container_tar_file }}"
